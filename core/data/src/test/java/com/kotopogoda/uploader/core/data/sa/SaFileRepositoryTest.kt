--- conflicted
+++ resolved
@@ -139,13 +139,9 @@
         every { MediaStore.createDeleteRequest(contentResolver, listOf(mediaUri)) } returns pendingIntent
 
         mockkStatic(DocumentsContract::class)
-<<<<<<< HEAD
-        every { DocumentsContract.getDocumentId(destinationFolderUri) } returns "primary:Kotopogoda/На обработку"
-=======
         val destinationFolderUri = Uri.parse("content://com.android.externalstorage.documents/document/1234-5678:Kotopogoda/Processing")
         every { destinationFolder.uri } returns destinationFolderUri
         every { DocumentsContract.getDocumentId(destinationFolderUri) } returns "1234-5678:Kotopogoda/Processing"
->>>>>>> 121209c8
 
         val cursor = MatrixCursor(arrayOf(MediaStore.MediaColumns.DISPLAY_NAME)).apply {
             addRow(arrayOf<Any>("bar.jpg"))
