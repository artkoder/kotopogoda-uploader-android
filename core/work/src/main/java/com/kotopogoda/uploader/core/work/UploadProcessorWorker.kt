--- conflicted
+++ resolved
@@ -63,19 +63,9 @@
                     retryable = error.isRetryable(),
                 )
             }
-<<<<<<< HEAD
             result.onFailure { error ->
                 if (error is CancellationException) {
                     throw error
-=======
-
-            val isProcessing = repository.getState(item.id) == UploadItemState.PROCESSING
-            when (outcome) {
-                is UploadTaskResult.Success -> {
-                    if (isProcessing) {
-                        repository.markSucceeded(item.id)
-                    }
->>>>>>> d0ae08ee
                 }
                 is UploadTaskResult.Failure -> {
                     if (isProcessing) {
@@ -107,7 +97,6 @@
         workManager.enqueueUniqueWork(WORK_NAME, ExistingWorkPolicy.APPEND_OR_REPLACE, request)
     }
 
-<<<<<<< HEAD
     private fun enqueueUploadWork(item: UploadQueueItem) {
         val uniqueName = uniqueName(item.uri)
         val uploadRequest = createUploadRequest(uniqueName, item)
@@ -161,8 +150,6 @@
         .addTag(UploadTags.keyTag(item.idempotencyKey))
         .build()
 
-=======
->>>>>>> d0ae08ee
     companion object {
         const val WORK_NAME = UPLOAD_PROCESSOR_WORK_NAME
         private const val BATCH_SIZE = 5
