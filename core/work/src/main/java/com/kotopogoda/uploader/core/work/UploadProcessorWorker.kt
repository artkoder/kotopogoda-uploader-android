package com.kotopogoda.uploader.core.work

import android.content.Context
import androidx.hilt.work.HiltWorker
import androidx.work.CoroutineWorker
import androidx.work.ExistingWorkPolicy
import androidx.work.OneTimeWorkRequestBuilder
import androidx.work.WorkManager
import androidx.work.WorkerParameters
import com.kotopogoda.uploader.core.data.upload.UploadItemState
import com.kotopogoda.uploader.core.data.upload.UploadQueueRepository
import com.kotopogoda.uploader.core.network.upload.UPLOAD_PROCESSOR_WORK_NAME
import com.kotopogoda.uploader.core.network.upload.UploadTaskRunner
import com.kotopogoda.uploader.core.network.upload.UploadTaskRunner.UploadTaskParams
import com.kotopogoda.uploader.core.network.upload.UploadTaskRunner.UploadTaskResult
import com.kotopogoda.uploader.core.network.upload.UploadWorkErrorKind
import dagger.assisted.Assisted
import dagger.assisted.AssistedInject
import java.io.IOException
import java.net.UnknownHostException
import java.util.concurrent.CancellationException
import kotlinx.coroutines.Dispatchers
import kotlinx.coroutines.withContext

@HiltWorker
class UploadProcessorWorker @AssistedInject constructor(
    @Assisted appContext: Context,
    @Assisted params: WorkerParameters,
    private val repository: UploadQueueRepository,
    private val workManager: WorkManager,
    private val constraintsHelper: UploadConstraintsHelper,
    private val taskRunner: UploadTaskRunner,
) : CoroutineWorker(appContext, params) {

    override suspend fun doWork(): Result = withContext(Dispatchers.IO) {
        repository.recoverStuckProcessing()
        val queued = repository.fetchQueued(BATCH_SIZE, recoverStuck = false)
        if (queued.isEmpty()) {
            if (repository.hasQueued()) {
                enqueueSelf()
            }
            return@withContext Result.success()
        }

        var shouldRetry = false

        for (item in queued) {
            val markedProcessing = repository.markProcessing(item.id)
            if (!markedProcessing) {
                continue
            }
            val outcome = try {
                taskRunner.run(
                    UploadTaskParams(
                        uri = item.uri,
                        idempotencyKey = item.idempotencyKey,
                        displayName = item.displayName,
                    )
                )
            } catch (cancellation: CancellationException) {
                throw cancellation
            } catch (error: Exception) {
                UploadTaskResult.Failure(
                    errorKind = error.toUploadErrorKind(),
                    httpCode = null,
                    retryable = error.isRetryable(),
                )
            }
<<<<<<< HEAD

            val isProcessing = repository.getState(item.id) == UploadItemState.PROCESSING
            when (outcome) {
                is UploadTaskResult.Success -> {
                    if (isProcessing) {
                        repository.markSucceeded(item.id)
                    }
=======
            result.onFailure { error ->
                if (error is CancellationException) {
                    throw error
>>>>>>> ad277837
                }
                is UploadTaskResult.Failure -> {
                    if (isProcessing) {
                        repository.markFailed(
                            id = item.id,
                            errorKind = outcome.errorKind,
                            httpCode = outcome.httpCode,
                            requeue = outcome.retryable,
                        )
                        if (outcome.retryable) {
                            shouldRetry = true
                        }
                    }
                }
            }
        }

        if (repository.hasQueued()) {
            enqueueSelf()
        }

        return@withContext if (shouldRetry) Result.retry() else Result.success()
    }

    private fun enqueueSelf() {
        val request = OneTimeWorkRequestBuilder<UploadProcessorWorker>()
            .setConstraints(constraintsHelper.buildConstraints())
            .build()
        workManager.enqueueUniqueWork(WORK_NAME, ExistingWorkPolicy.APPEND_OR_REPLACE, request)
    }

    private fun enqueueUploadWork(item: UploadQueueItem) {
        val uniqueName = uniqueName(item.uri)
        val uploadRequest = createUploadRequest(uniqueName, item)
        val pollRequest = createPollRequest(uniqueName, item)
        workManager.beginUniqueWork(UPLOAD_QUEUE_NAME, ExistingWorkPolicy.APPEND_OR_REPLACE, uploadRequest)
            .then(pollRequest)
            .enqueue()
    }

    private fun createUploadRequest(
        uniqueName: String,
        item: UploadQueueItem,
    ) = OneTimeWorkRequestBuilder<UploadWorker>()
        .setInputData(
            androidx.work.workDataOf(
                UploadEnqueuer.KEY_ITEM_ID to item.id,
                UploadEnqueuer.KEY_URI to item.uri.toString(),
                UploadEnqueuer.KEY_IDEMPOTENCY_KEY to item.idempotencyKey,
                UploadEnqueuer.KEY_DISPLAY_NAME to item.displayName,
            )
        )
        .setConstraints(constraintsHelper.buildConstraints())
        .setBackoffCriteria(BackoffPolicy.EXPONENTIAL, INITIAL_BACKOFF_SECONDS, TimeUnit.SECONDS)
        .addTag(UploadTags.TAG_UPLOAD)
        .addTag(UploadTags.kindTag(UploadWorkKind.UPLOAD))
        .addTag(UploadTags.uniqueTag(uniqueName))
        .addTag(UploadTags.uriTag(item.uri.toString()))
        .addTag(UploadTags.displayNameTag(item.displayName))
        .addTag(UploadTags.keyTag(item.idempotencyKey))
        .build()

    private fun createPollRequest(
        uniqueName: String,
        item: UploadQueueItem,
    ) = OneTimeWorkRequestBuilder<PollStatusWorker>()
        .setInputData(
            androidx.work.workDataOf(
                UploadEnqueuer.KEY_ITEM_ID to item.id,
                UploadEnqueuer.KEY_URI to item.uri.toString(),
                UploadEnqueuer.KEY_DISPLAY_NAME to item.displayName,
            )
        )
        .setInputMerger(OverwritingInputMerger::class.java)
        .setConstraints(constraintsHelper.buildConstraints())
        .setBackoffCriteria(BackoffPolicy.EXPONENTIAL, POLL_INITIAL_BACKOFF_SECONDS, TimeUnit.SECONDS)
        .addTag(UploadTags.TAG_POLL)
        .addTag(UploadTags.kindTag(UploadWorkKind.POLL))
        .addTag(UploadTags.uniqueTag(uniqueName))
        .addTag(UploadTags.uriTag(item.uri.toString()))
        .addTag(UploadTags.displayNameTag(item.displayName))
        .addTag(UploadTags.keyTag(item.idempotencyKey))
        .build()

    companion object {
        const val WORK_NAME = UPLOAD_PROCESSOR_WORK_NAME
        private const val BATCH_SIZE = 5
    }
}

private fun Throwable.toUploadErrorKind(): UploadWorkErrorKind = when (this) {
    is UnknownHostException -> UploadWorkErrorKind.NETWORK
    is IOException -> UploadWorkErrorKind.IO
    else -> UploadWorkErrorKind.UNEXPECTED
}

private fun Throwable.isRetryable(): Boolean = this is UnknownHostException || this is IOException<|MERGE_RESOLUTION|>--- conflicted
+++ resolved
@@ -66,7 +66,6 @@
                     retryable = error.isRetryable(),
                 )
             }
-<<<<<<< HEAD
 
             val isProcessing = repository.getState(item.id) == UploadItemState.PROCESSING
             when (outcome) {
@@ -74,11 +73,6 @@
                     if (isProcessing) {
                         repository.markSucceeded(item.id)
                     }
-=======
-            result.onFailure { error ->
-                if (error is CancellationException) {
-                    throw error
->>>>>>> ad277837
                 }
                 is UploadTaskResult.Failure -> {
                     if (isProcessing) {
