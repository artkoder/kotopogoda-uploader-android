--- conflicted
+++ resolved
@@ -86,14 +86,10 @@
         val request = OneTimeWorkRequestBuilder<UploadProcessorWorker>()
             .setConstraints(constraintsProvider.buildConstraints())
             .build()
-<<<<<<< HEAD
         val workName = runCatching {
             workerClass.getField("WORK_NAME").get(null) as? String
         }.getOrNull() ?: UPLOAD_PROCESSOR_WORK_NAME
         workManager.enqueueUniqueWork(workName, ExistingWorkPolicy.KEEP, request)
-=======
-        workManager.enqueueUniqueWork(UPLOAD_PROCESSOR_WORK_NAME, ExistingWorkPolicy.REPLACE, request)
->>>>>>> db50653b
     }
 
     private fun cancelUploadProcessorWork() {
