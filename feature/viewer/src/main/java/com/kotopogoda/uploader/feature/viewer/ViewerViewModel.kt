package com.kotopogoda.uploader.feature.viewer

import android.app.PendingIntent
import android.app.RecoverableSecurityException
import android.content.ContentResolver
import android.content.Context
import android.content.IntentSender
import android.database.Cursor
import android.net.Uri
import android.os.Build
import android.os.Debug
import android.os.SystemClock
import android.media.ExifInterface
import android.provider.DocumentsContract
import android.provider.MediaStore
import androidx.annotation.StringRes
import androidx.core.net.toUri
import androidx.documentfile.provider.DocumentFile
import androidx.lifecycle.SavedStateHandle
import androidx.lifecycle.ViewModel
import androidx.lifecycle.viewModelScope
import androidx.paging.PagingData
import androidx.paging.cachedIn
import com.kotopogoda.uploader.feature.viewer.R
import com.kotopogoda.uploader.core.data.folder.FolderRepository
import com.kotopogoda.uploader.core.data.photo.PhotoItem
import com.kotopogoda.uploader.core.data.photo.PhotoRepository
import com.kotopogoda.uploader.core.data.sa.MoveResult
import com.kotopogoda.uploader.core.data.sa.SaFileRepository
import com.kotopogoda.uploader.core.data.deletion.DeletionQueueRepository
import com.kotopogoda.uploader.core.data.deletion.DeletionRequest
import com.kotopogoda.uploader.core.network.upload.UploadEnqueuer
import com.kotopogoda.uploader.core.data.upload.UploadEnqueueOptions
import com.kotopogoda.uploader.core.data.upload.UploadEnhancementInfo
import com.kotopogoda.uploader.core.data.upload.UploadEnhancementMetrics
import com.kotopogoda.uploader.core.data.upload.UploadItemState
import com.kotopogoda.uploader.core.data.upload.UploadLog
import com.kotopogoda.uploader.core.data.upload.UploadQueueRepository
import com.kotopogoda.uploader.core.data.upload.contentSha256FromIdempotencyKey
import com.kotopogoda.uploader.core.data.upload.idempotencyKeyFromContentSha256
import com.kotopogoda.uploader.core.data.util.Hashing
import com.kotopogoda.uploader.core.logging.structuredLog
import com.kotopogoda.uploader.core.data.util.logUriReadDebug
import com.kotopogoda.uploader.core.data.util.requireOriginalIfNeeded
import com.kotopogoda.uploader.core.work.UploadErrorKind
import com.kotopogoda.uploader.core.settings.PreviewQuality
import com.kotopogoda.uploader.core.settings.ReviewProgressStore
import com.kotopogoda.uploader.core.settings.reviewProgressFolderId
import com.kotopogoda.uploader.feature.viewer.enhance.EnhanceEngine
import com.kotopogoda.uploader.feature.viewer.enhance.EnhanceLogging
import com.kotopogoda.uploader.feature.viewer.enhance.NativeEnhanceAdapter
import dagger.hilt.android.lifecycle.HiltViewModel
import dagger.hilt.android.qualifiers.ApplicationContext
import java.io.File
import java.io.IOException
import java.io.Serializable
import java.time.Instant
import java.time.LocalDate
import java.time.ZoneId
import java.util.ArrayList
import java.util.Locale
import java.util.LinkedHashMap
import java.util.UUID
import javax.inject.Inject
import kotlinx.coroutines.CancellationException
import kotlinx.coroutines.Dispatchers
import kotlinx.coroutines.Job
import kotlinx.coroutines.flow.Flow
import kotlinx.coroutines.flow.MutableSharedFlow
import kotlinx.coroutines.flow.MutableStateFlow
import kotlinx.coroutines.flow.SharingStarted
import kotlinx.coroutines.flow.SharedFlow
import kotlinx.coroutines.flow.StateFlow
import kotlinx.coroutines.flow.asSharedFlow
import kotlinx.coroutines.flow.asStateFlow
import kotlinx.coroutines.flow.combine
import kotlinx.coroutines.flow.debounce
import kotlinx.coroutines.flow.distinctUntilChanged
import kotlinx.coroutines.flow.filter
import kotlinx.coroutines.flow.first
import kotlinx.coroutines.flow.firstOrNull
import kotlinx.coroutines.flow.flowOf
import kotlinx.coroutines.flow.map
import kotlinx.coroutines.flow.mapNotNull
import kotlinx.coroutines.flow.stateIn
import kotlinx.coroutines.flow.update
import kotlinx.coroutines.launch
import kotlinx.coroutines.withContext
import kotlinx.coroutines.delay
import kotlinx.coroutines.withTimeoutOrNull
import kotlin.collections.ArrayDeque
import kotlin.math.abs
import kotlin.math.ceil
import kotlin.math.max
import kotlin.math.min
import kotlin.math.roundToInt
import kotlin.math.roundToLong
import kotlin.system.measureTimeMillis
import timber.log.Timber

@HiltViewModel
class ViewerViewModel @Inject constructor(
    private val photoRepository: PhotoRepository,
    private val folderRepository: FolderRepository,
    private val saFileRepository: SaFileRepository,
    private val uploadEnqueuer: UploadEnqueuer,
    private val uploadQueueRepository: UploadQueueRepository,
    private val deletionQueueRepository: DeletionQueueRepository,
    private val reviewProgressStore: ReviewProgressStore,
    @ApplicationContext private val context: Context,
    private val nativeEnhanceAdapter: NativeEnhanceAdapter?,
    private val settingsRepository: com.kotopogoda.uploader.core.settings.SettingsRepository,
    private val ocrQuotaRepository: com.kotopogoda.uploader.core.data.ocr.OcrQuotaRepository,
    private val savedStateHandle: SavedStateHandle
) : ViewModel() {

    val photos: Flow<PagingData<PhotoItem>> = photoRepository.observePhotos()
        .cachedIn(viewModelScope)

    private val _isPagerScrollEnabled = MutableStateFlow(true)
    val isPagerScrollEnabled: StateFlow<Boolean> = _isPagerScrollEnabled.asStateFlow()

    private val startIndexArgument: Int =
        savedStateHandle.get<Int>(VIEWER_START_INDEX_ARG)?.coerceAtLeast(0) ?: 0

    private val currentIndexKey = "viewer_current_index"
    private val _currentIndex: MutableStateFlow<Int> =
        MutableStateFlow(savedStateHandle.get<Int>(currentIndexKey) ?: startIndexArgument)
    val currentIndex: StateFlow<Int> = _currentIndex.asStateFlow()

    private val folderId = MutableStateFlow<String?>(null)
    private val anchorDate = MutableStateFlow<Instant?>(null)
    private val photoCount = MutableStateFlow(0)
    private val currentPhoto = MutableStateFlow<PhotoItem?>(null)
    private val _currentFolderTreeUri = MutableStateFlow<String?>(null)
    val currentFolderTreeUri: StateFlow<String?> = _currentFolderTreeUri.asStateFlow()

    private val undoStack = ArrayDeque<UserAction>()
    private val undoStackKey = "viewer_undo_stack"
    private val handledDeletionWarnings = mutableSetOf<Long>()
    private var pendingDeletionInitialized: Boolean = false

    private val _undoCount = MutableStateFlow(0)
    val undoCount: StateFlow<Int> = _undoCount.asStateFlow()

    private val _canUndo = MutableStateFlow(false)
    val canUndo: StateFlow<Boolean> = _canUndo.asStateFlow()

    private val initialIndexRestored = MutableStateFlow(false)
    private var pendingInitialIndex: Int? = null

    private val _actionInProgress = MutableStateFlow<ViewerActionInProgress?>(null)
    val actionInProgress: StateFlow<ViewerActionInProgress?> = _actionInProgress.asStateFlow()

    private val _events = MutableSharedFlow<ViewerEvent>(extraBufferCapacity = 1)
    val events: SharedFlow<ViewerEvent> = _events.asSharedFlow()

    private val _selection = MutableStateFlow<Set<PhotoItem>>(emptySet())
    val selection: StateFlow<Set<PhotoItem>> = _selection.asStateFlow()

    private val pendingDeletionIds = MutableStateFlow<Set<Long>>(emptySet())

    val isSelectionMode: StateFlow<Boolean> = selection
        .map { it.isNotEmpty() }
        .stateIn(
            scope = viewModelScope,
            started = SharingStarted.WhileSubscribed(5_000),
            initialValue = _selection.value.isNotEmpty()
        )

    private val _enhancementState = MutableStateFlow(EnhancementState())
    val enhancementState: StateFlow<EnhancementState> = _enhancementState.asStateFlow()

    private val _isEnhancementAvailable = MutableStateFlow(false)
    val isEnhancementAvailable: StateFlow<Boolean> = _isEnhancementAvailable.asStateFlow()

    private val _availableDates = MutableStateFlow<Set<LocalDate>?>(null)
    val availableDates: StateFlow<Set<LocalDate>?> = _availableDates.asStateFlow()

    val ocrRemainingPercent: StateFlow<Int?> = ocrQuotaRepository.percent

    private var enhancementJob: Job? = null
    private var adapterInitializationJob: Job? = null
    private var pendingAdapterPreviewQuality: PreviewQuality? = null
    private var isEnhanceAdapterInitialized = false
    private var pendingDelete: PendingDelete? = null
    private var pendingBatchDelete: PendingBatchDelete? = null
    private var pendingBatchMove: PendingBatchMove? = null
    private var pendingSingleMove: PendingSingleMove? = null
    private val pendingCleanupJobs = mutableMapOf<String, Job>()
    @Volatile
    private var autoDeleteEnabled: Boolean = false

    private fun logUi(category: String, action: String, uri: Uri? = null, vararg details: Pair<String, Any?>) {
        Timber.tag(UI_TAG).i(
            UploadLog.message(
                category = category,
                action = action,
                uri = uri,
                details = details,
            )
        )
    }

    private fun logUiError(category: String, action: String, error: Throwable, uri: Uri? = null, vararg details: Pair<String, Any?>) {
        Timber.tag(UI_TAG).e(
            error,
            UploadLog.message(
                category = category,
                action = action,
                uri = uri,
                details = details,
            )
        )
    }

    private fun logDeletionQueueEvent(
        stage: String,
        mediaId: Long?,
        uri: Uri?,
        displayName: String?,
        outcome: String,
        alreadyEnqueued: Boolean,
        throwable: Throwable? = null,
    ) {
        val attributes = mutableListOf<Pair<String, Any?>>(
            "phase" to "enqueue",
            "source" to "user_delete",
            "stage" to stage,
            "reason" to QUEUE_DELETE_REASON,
            "already_enqueued" to alreadyEnqueued,
            "setting_enabled" to autoDeleteEnabled,
            "outcome" to outcome,
        )
        mediaId?.let { attributes.add("media_id" to it) }
        uri?.let { attributes.add("uri" to it.toString()) }
        displayName?.let { attributes.add("display_name" to it) }
        val message = structuredLog(*attributes.toTypedArray())
        when {
            throwable != null -> Timber.tag(DELETION_QUEUE_TAG).e(throwable, message)
            outcome == "duplicate" || outcome == "already_enqueued" -> Timber.tag(DELETION_QUEUE_TAG).w(message)
            else -> Timber.tag(DELETION_QUEUE_TAG).i(message)
        }
    }

    private fun logPermissionRequest(type: MovePermissionType, uri: Uri?) {
        Timber.tag(PERMISSION_TAG).i(
            UploadLog.message(
                category = "PERM/REQUEST",
                action = "storage_${type.name.lowercase()}",
                uri = uri,
                details = arrayOf(
                    "source" to "viewer",
                ),
            )
        )
    }

    private fun logPermissionResult(type: MovePermissionType, granted: Boolean, uri: Uri?) {
        Timber.tag(PERMISSION_TAG).i(
            UploadLog.message(
                category = "PERM/RESULT",
                action = "storage_${type.name.lowercase()}",
                uri = uri,
                details = arrayOf(
                    "source" to "viewer",
                    "granted" to granted,
                ),
            )
        )
    }

    private fun scheduleEnhanceAdapterInitialization(
        adapter: NativeEnhanceAdapter,
        previewQuality: PreviewQuality,
    ) {
        pendingAdapterPreviewQuality = previewQuality
        if (isEnhanceAdapterInitialized) {
            return
        }
        _isEnhancementAvailable.value = false
        if (adapterInitializationJob?.isActive == true) {
            return
        }
        adapterInitializationJob = viewModelScope.launch(Dispatchers.IO) {
            try {
                delay(ENHANCE_ADAPTER_INIT_DELAY_MS)
                val quality = pendingAdapterPreviewQuality ?: previewQuality
                val initResult = runCatching { adapter.initialize(quality) }
                pendingAdapterPreviewQuality = null
                initResult.onSuccess {
                    withContext(Dispatchers.Main) {
                        isEnhanceAdapterInitialized = true
                        _isEnhancementAvailable.value = true
                    }
                    EnhanceLogging.logEvent(
                        "enhancer_adapter_initialized",
                        "quality" to quality,
                        "delay_ms" to ENHANCE_ADAPTER_INIT_DELAY_MS,
                    )
                    Timber.tag(LOG_TAG).i(
                        "NativeEnhanceAdapter initialized lazily (quality=%s)",
                        quality,
                    )
                }.onFailure { error ->
                    withContext(Dispatchers.Main) {
                        isEnhanceAdapterInitialized = false
                        _isEnhancementAvailable.value = false
                    }
                    Timber.tag(LOG_TAG).e(error, "Не удалось инициализировать NativeEnhanceAdapter")
                }
            } finally {
                adapterInitializationJob = null
            }
        }
    }

    init {
        restoreUndoStack()
        savedStateHandle[currentIndexKey] = _currentIndex.value

        viewModelScope.launch {
            settingsRepository.flow.collect { settings ->
                autoDeleteEnabled = settings.autoDeleteAfterUpload
                val adapter = nativeEnhanceAdapter
                if (adapter != null) {
                    scheduleEnhanceAdapterInitialization(adapter, settings.previewQuality)
                } else {
                    isEnhanceAdapterInitialized = false
                    pendingAdapterPreviewQuality = null
                    _isEnhancementAvailable.value = false
                    Timber.tag(LOG_TAG).w("NativeEnhanceAdapter is null, enhancement disabled")
                }
            }
        }

        viewModelScope.launch {
            folderRepository.observeFolder().collect { folder ->
                _currentFolderTreeUri.value = folder?.treeUri
                if (folder != null) {
                    val id = reviewProgressFolderId(folder.treeUri)
                    folderId.value = id
                    val stored = reviewProgressStore.loadPosition(id)
                    anchorDate.value = stored?.anchorDate
                    pendingInitialIndex = stored?.index?.coerceAtLeast(0)
                    initialIndexRestored.value = pendingInitialIndex == null
                    pendingInitialIndex?.let { index ->
                        updateCurrentIndexInternal(index)
                    }
                } else {
                    folderId.value = null
                    anchorDate.value = null
                    pendingInitialIndex = null
                    initialIndexRestored.value = true
                }
            }
        }

        viewModelScope.launch {
            combine(currentIndex, photoCount, initialIndexRestored) { index, count, restored ->
                Triple(index, count, restored)
            }.collect { (index, count, restored) ->
                val pending = pendingInitialIndex
                if (!restored) {
                    if (pending != null) {
                        if (count > 0) {
                            val clamped = clampToCount(pending, count)
                            updateCurrentIndexInternal(clamped)
                            pendingInitialIndex = null
                            initialIndexRestored.value = true
                        } else if (count == 0 && pending == 0) {
                            updateCurrentIndexInternal(0)
                            pendingInitialIndex = null
                            initialIndexRestored.value = true
                        }
                    } else {
                        initialIndexRestored.value = true
                    }
                    return@collect
                }

                val clamped = clampToCount(index, count)
                if (clamped != index) {
                    setCurrentIndex(clamped)
                }
            }
        }

        viewModelScope.launch {
            combine(currentIndex, currentPhoto, initialIndexRestored) { index, photo, restored ->
                Triple(index, photo?.takenAt, restored)
            }
                .debounce(300)
                .collect { (index, takenAt, restored) ->
                    if (restored) {
                        persistProgress(index, takenAt)
                    }
                }
        }

        viewModelScope.launch {
            uploadQueueRepository.observeQueue().collect { items ->
                items.forEach { item ->
                    if (
                        item.state == UploadItemState.FAILED &&
                        item.lastErrorKind == UploadErrorKind.REMOTE_FAILURE &&
                        handledDeletionWarnings.add(item.entity.id)
                    ) {
                        _events.emit(
                            ViewerEvent.ShowSnackbar(
                                messageRes = R.string.viewer_snackbar_delete_failed
                            )
                        )
                    }
                }
            }
        }

        viewModelScope.launch {
            deletionQueueRepository.observePending()
                .map { items -> items.map { it.mediaId }.toSet() }
                .distinctUntilChanged()
                .collect { ids ->
                    pendingDeletionIds.value = ids
                    pendingDeletionInitialized = true
                    updateCanUndo()
                }
        }
    }

    fun setPagerScrollEnabled(isEnabled: Boolean) {
        _isPagerScrollEnabled.value = isEnabled
    }

    fun setCurrentIndex(index: Int) {
        val normalized = index.coerceAtLeast(0)
        if (_currentIndex.value == normalized) {
            return
        }
        updateCurrentIndexInternal(normalized)
    }

    fun refreshAvailableDates() {
        viewModelScope.launch {
            _availableDates.value = photoRepository.getAvailableDates()
        }
    }

    private fun updateCurrentIndexInternal(index: Int) {
        val normalized = index.coerceAtLeast(0)
        _currentIndex.value = normalized
        savedStateHandle[currentIndexKey] = normalized
    }

    fun jumpToDate(target: Instant) {
        viewModelScope.launch {
            val requestId = UUID.randomUUID().toString().takeLast(8)
            val zone = ZoneId.systemDefault()
            val localDate = target.atZone(zone).toLocalDate()
            val startOfDay = localDate.atStartOfDay(zone).toInstant()
            val endOfDay = localDate.plusDays(1).atStartOfDay(zone).toInstant()
            
<<<<<<< HEAD
            val currentIdx = _currentIndex.value
            val currentPhotoSnapshot = currentPhoto.value
            val currentTakenAtIsoOrNull = currentPhotoSnapshot?.takenAt?.toString()
            val totalPhotos = photoCount.value
            val availableDatesCount = _availableDates.value?.size ?: 0
            
            Timber.tag(CALENDAR_DEBUG_TAG).i(
                "CalendarUiSelect date=%s currentIndex=%d currentTakenAt=%s totalPhotos=%d availableDates=%d",
                localDate.toString(),
                currentIdx,
                currentTakenAtIsoOrNull ?: "null",
                totalPhotos,
                availableDatesCount
=======
            Timber.tag(CALENDAR_DEBUG_TAG).i(
                "CalendarSelect date=%s source=calendar userAction=day_click requestId=%s tz=%s",
                localDate.toString(),
                requestId,
                zone.id
            )
            
            Timber.tag(CALENDAR_DEBUG_TAG).i(
                "CalendarQueryStart requestId=%s date=%s tsStart=%d tsEnd=%d source=MediaStore sort=DATE_TAKEN_DESC",
                requestId,
                localDate.toString(),
                startOfDay.toEpochMilli(),
                endOfDay.toEpochMilli()
            )
            
            Timber.tag(UI_TAG).i(
                UploadLog.message(
                    category = "CALENDAR/SELECT_DATE",
                    action = "jump_to_date",
                    details = arrayOf(
                        "start_ms" to startOfDay.toEpochMilli(),
                        "end_ms" to endOfDay.toEpochMilli(),
                        "timezone" to zone.id,
                        "request_id" to requestId,
                    ),
                ),
            )
            Timber.tag(UI_TAG).i(
                UploadLog.message(
                    category = "MEDIA_QUERY/REQUEST",
                    action = "find_index_at_or_after",
                    details = arrayOf(
                        "start_ms" to startOfDay.toEpochMilli(),
                        "end_ms" to endOfDay.toEpochMilli(),
                        "sort" to "taken_desc",
                        "request_id" to requestId,
                    ),
                ),
>>>>>>> 9dc79a50
            )
            
            var index: Int?
            val elapsed = measureTimeMillis {
                index = photoRepository.findIndexAtOrAfter(startOfDay, endOfDay, requestId, localDate.toString())
            }
            val resolvedIndex = index
<<<<<<< HEAD
            
            if (resolvedIndex == null) {
                Timber.tag(CALENDAR_DEBUG_TAG).i(
                    "CalendarNoPhotos date=%s resultCount=0 durationMs=%d",
                    localDate.toString(),
                    elapsed
=======
            val resultDetails = if (resolvedIndex == null) {
                arrayOf(
                    "duration_ms" to elapsed,
                    "count_in_day" to 0,
                    "request_id" to requestId,
                )
            } else {
                arrayOf(
                    "duration_ms" to elapsed,
                    "index" to resolvedIndex,
                    "request_id" to requestId,
                )
            }
            Timber.tag(UI_TAG).i(
                UploadLog.message(
                    category = "CALENDAR/RESULT",
                    action = "jump_to_date",
                    details = resultDetails,
                ),
            )
            
            if (resolvedIndex == null) {
                Timber.tag(CALENDAR_DEBUG_TAG).i(
                    "CalendarNoPhotos requestId=%s date=%s resultCount=0",
                    requestId,
                    localDate.toString()
>>>>>>> 9dc79a50
                )
                _events.emit(ViewerEvent.ShowToast(R.string.viewer_toast_no_photos_for_day))
            } else {
                Timber.tag(CALENDAR_DEBUG_TAG).i(
                    "CalendarShiftCalculation requestId=%s selectedDate=%s targetIndex=%d reason=found_in_range",
                    requestId,
                    localDate.toString(),
                    resolvedIndex
                )
                setCurrentIndex(resolvedIndex)
<<<<<<< HEAD
                delay(100)
                val resultPhoto = currentPhoto.value
                if (resultPhoto != null) {
                    val resultTakenAt = resultPhoto.takenAt
                    val resultTakenAtIsoOrNull = resultTakenAt?.toString()
                    val resultTakenDate = resultTakenAt?.atZone(zone)?.toLocalDate()
                    val resultTakenDateStr = resultTakenDate?.toString() ?: "null"
                    val deltaDays = if (resultTakenDate != null) {
                        java.time.temporal.ChronoUnit.DAYS.between(localDate, resultTakenDate).toInt()
                    } else {
                        0
                    }
                    val hasExactMatch = resultTakenDate == localDate
                    
                    Timber.tag(CALENDAR_DEBUG_TAG).i(
                        "CalendarResult selectedDate=%s resultIndex=%d resultTakenAt=%s resultTakenDate=%s deltaDays=%+d hasExactMatch=%s uri=%s",
                        localDate.toString(),
                        resolvedIndex,
                        resultTakenAtIsoOrNull ?: "null",
                        resultTakenDateStr,
                        deltaDays,
                        hasExactMatch.toString(),
                        resultPhoto.uri.toString()
                    )
                } else {
                    Timber.tag(CALENDAR_DEBUG_TAG).w(
                        "CalendarResult selectedDate=%s resultIndex=%d resultTakenAt=null resultTakenDate=null deltaDays=0 hasExactMatch=false uri=null",
                        localDate.toString(),
                        resolvedIndex
                    )
=======
                viewModelScope.launch {
                    delay(100)
                    val photo = currentPhoto.value
                    if (photo != null) {
                        val photoTakenAt = photo.takenAt
                        if (photoTakenAt != null) {
                            val photoDate = photoTakenAt.atZone(zone).toLocalDate()
                            val daysDiff = java.time.temporal.ChronoUnit.DAYS.between(localDate, photoDate)
                            Timber.tag(CALENDAR_DEBUG_TAG).i(
                                "CalendarShowPhoto requestId=%s selectedDate=%s photoTaken=%s absDayDiff=%d uri=%s indexInList=%d",
                                requestId,
                                localDate.toString(),
                                photoTakenAt.toString(),
                                abs(daysDiff),
                                photo.uri.toString(),
                                resolvedIndex
                            )
                        } else {
                            Timber.tag(CALENDAR_DEBUG_TAG).w(
                                "CalendarShowPhoto requestId=%s selectedDate=%s photoTaken=null uri=%s indexInList=%d",
                                requestId,
                                localDate.toString(),
                                photo.uri.toString(),
                                resolvedIndex
                            )
                        }
                    }
>>>>>>> 9dc79a50
                }
            }
        }
    }

    fun scrollToNewest() {
        val targetIndex = clampToCount(0, photoCount.value)
        updateCurrentIndexInternal(targetIndex)
        clearSelection()
        if (undoStack.isNotEmpty()) {
            undoStack.clear()
            persistUndoStack()
        }
        viewModelScope.launch {
            persistProgress(targetIndex, Instant.now())
        }
    }

    fun onFolderSelected(treeUri: String, flags: Int) {
        Timber.tag("UI").i("Folder selected: %s (flags=%d)", treeUri, flags)
        viewModelScope.launch {
            folderRepository.setFolder(treeUri, flags)
        }
    }

    fun onSkip(photo: PhotoItem?) {
        if (actionInProgress.value != null) {
            return
        }
        if (photo == null) {
            return
        }
        val fromIndex = currentIndex.value
        val toIndex = computeNextIndex(fromIndex)
        if (toIndex == fromIndex) {
            return
        }
        Timber.tag("UI").i(
            "Skip requested for %s (from=%d, to=%d)",
            photo.uri,
            fromIndex,
            toIndex
        )
        pushAction(UserAction.Skip(fromIndex = fromIndex, toIndex = toIndex))
        setCurrentIndex(toIndex)
    }

    fun onPhotoLongPress(photo: PhotoItem) {
        if (_selection.value.isEmpty()) {
            _selection.value = setOf(photo)
            _isPagerScrollEnabled.value = false
        }
    }

    fun onToggleSelection(photo: PhotoItem) {
        _selection.update { current ->
            val updated = current.toMutableSet()
            if (!updated.add(photo)) {
                updated.remove(photo)
            }
            updated
        }
        if (_selection.value.isEmpty()) {
            _isPagerScrollEnabled.value = true
        }
    }

    fun clearSelection() {
        if (_selection.value.isNotEmpty()) {
            _selection.value = emptySet()
            _isPagerScrollEnabled.value = true
        }
    }

    fun onCancelSelection() {
        clearSelection()
    }

    fun onMoveSelection() {
        requestMoveSelectionToProcessing(_selection.value.toList())
    }

    fun onDeleteSelection() {
        requestDeleteSelection(_selection.value.toList())
    }

    fun onEnhancementStrengthChange(value: Float) {
        val clamped = value.coerceIn(MIN_ENHANCEMENT_STRENGTH, MAX_ENHANCEMENT_STRENGTH)
        val currentState = _enhancementState.value

        if (!_isEnhancementAvailable.value) {
            return
        }

        if (clamped == 0f) {
            cancelEnhancementJob()
            disposeEnhancementResult(currentState.result)
            _enhancementState.update { state ->
                state.copy(
                    strength = 0f,
                    inProgress = false,
                    isResultReady = true,
                    progressByTile = emptyMap(),
                    result = null,
                    resultUri = null,
                    resultPhotoId = null,
                    isResultForCurrentPhoto = false,
                )
            }
            return
        }

        if (currentState.isResultReady && currentState.isResultForCurrentPhoto) {
            val result = currentState.result
            if (result != null && strengthsEqual(result.strength, clamped)) {
                _enhancementState.update { state ->
                    state.copy(strength = clamped)
                }
            } else {
                disposeEnhancementResult(result)
                _enhancementState.update { state ->
                    state.copy(
                        strength = clamped,
                        inProgress = false,
                        isResultReady = false,
                        progressByTile = emptyMap(),
                        result = null,
                        resultUri = null,
                        resultPhotoId = null,
                        isResultForCurrentPhoto = false,
                    )
                }
            }
            return
        }

        cancelEnhancementJob()
        disposeEnhancementResult(currentState.result)
        _enhancementState.update { state ->
            state.copy(
                strength = clamped,
                inProgress = false,
                isResultReady = false,
                progressByTile = emptyMap(),
                result = null,
                resultUri = null,
                resultPhotoId = null,
                isResultForCurrentPhoto = false,
            )
        }
    }

    fun onEnhancementStrengthChangeFinished() {
        val target = currentPhoto.value ?: return
        val currentState = _enhancementState.value

        if (!_isEnhancementAvailable.value) {
            return
        }

        if (currentState.strength == 0f) {
            return
        }

        val result = currentState.result
        if (result != null && currentState.isResultReady && currentState.isResultForCurrentPhoto) {
            if (strengthsEqual(result.strength, currentState.strength)) {
                return
            }
        }

        startEnhancementJob(target, currentState.strength)
    }

    fun onEnhancementUnavailableInteraction() {
        viewModelScope.launch {
            _events.emit(
                ViewerEvent.ShowToast(
                    messageRes = R.string.viewer_improve_unavailable_hint
                )
            )
        }
    }

    fun onMoveToProcessing(photo: PhotoItem?) {
        if (_actionInProgress.value != null) {
            return
        }
        val current = photo ?: return
        Timber.tag("UI").i("Move to processing requested for %s", current.uri)
        viewModelScope.launch {
            try {
                val documentInfo = loadDocumentInfo(current.uri)
                val fromIndex = currentIndex.value
                val toIndex = computeNextIndex(fromIndex)
                pendingSingleMove = PendingSingleMove(
                    photo = current,
                    documentInfo = documentInfo,
                    fromIndex = fromIndex,
                    toIndex = toIndex
                )
                requestMoveSelectionToProcessing(listOf(current))
            } catch (error: Exception) {
                pendingSingleMove = null
                Timber.tag("UI").e(
                    error,
                    "Failed to prepare move %s to processing",
                    current.uri
                )
                _events.emit(
                    ViewerEvent.ShowSnackbar(
                        messageRes = R.string.viewer_snackbar_processing_failed
                    )
                )
            }
        }
    }

    private fun requestMoveSelectionToProcessing(photos: List<PhotoItem>) {
        if (_actionInProgress.value != null) {
            return
        }
        if (photos.isEmpty()) {
            return
        }
        viewModelScope.launch {
            _actionInProgress.value = ViewerActionInProgress.Processing
            try {
                pendingBatchMove = PendingBatchMove(photos = photos)
                finalizePendingBatchMove()
            } catch (error: Exception) {
                Timber.tag("UI").e(error, "Failed to request batch move")
                _events.emit(
                    ViewerEvent.ShowSnackbar(
                        messageRes = R.string.viewer_snackbar_processing_failed
                    )
                )
                pendingBatchMove = null
                _actionInProgress.value = null
                pendingSingleMove = null
                clearSelection()
            }
        }
    }

    fun onEnqueueUpload(photo: PhotoItem?) {
        if (_actionInProgress.value != null) {
            return
        }
        val current = photo ?: return
        logUi(
            category = "UI/CLICK_PUBLISH",
            action = "enqueue_request",
            uri = current.uri,
            "current_index" to currentIndex.value,
        )
        viewModelScope.launch {
            _actionInProgress.value = ViewerActionInProgress.Upload
            try {
                val documentInfo = loadDocumentInfo(current.uri)
                val fromIndex = currentIndex.value
                val toIndex = computeNextIndex(fromIndex)
                val enhancementSnapshot = _enhancementState.value
                val enhancementResult = enhancementSnapshot.result
                val normalizedStrength = enhancementSnapshot.strength
                    .coerceIn(MIN_ENHANCEMENT_STRENGTH, MAX_ENHANCEMENT_STRENGTH)
                val resultStrength = enhancementResult?.strength
                    ?.coerceIn(MIN_ENHANCEMENT_STRENGTH, MAX_ENHANCEMENT_STRENGTH)
                val matchesCurrentPhoto = enhancementSnapshot.resultPhotoId == current.id
                val useEnhancedResult = enhancementSnapshot.isResultReady && matchesCurrentPhoto && enhancementResult != null
                val publishStrength = if (useEnhancedResult && resultStrength != null) {
                    resultStrength
                } else {
                    normalizedStrength
                }
                val publishDetails = mutableListOf(
                    "has_result" to (enhancementResult != null),
                    "matches_photo" to matchesCurrentPhoto,
                    "enhanced" to useEnhancedResult,
                    "strength" to "%.2f".format(publishStrength),
                    "cleanup_source" to true,
                    "cleanup_result" to useEnhancedResult,
                    "cleanup_strategy" to "post_upload",
                )
                enhancementResult?.let { publishDetails += "delegate" to it.delegate.name.lowercase() }
                logEnhancement(
                    action = "publish_click",
                    photo = current,
                    *publishDetails.filterNot { it.second == null }.toTypedArray(),
                )

                val enqueueUri: Uri
                val idempotencyKey: String
                val contentSha256: String
                val enqueueOptions: UploadEnqueueOptions
                if (useEnhancedResult && enhancementResult != null) {
                    val digest = withContext(Dispatchers.IO) {
                        withTimeoutOrNull(10_000L) {
                            Hashing.sha256(context.contentResolver, enhancementResult.uri)
                        }
                    } ?: throw IOException("Timed out computing digest for ${enhancementResult.uri}")
                    val delegateName = enhancementResult.delegate.name.lowercase()
                    val metrics = enhancementResult.metrics
                    val metricsPayload = UploadEnhancementMetrics(
                        lMean = metrics.lMean.toFloat(),
                        pDark = metrics.pDark.toFloat(),
                        bSharpness = metrics.bSharpness.toFloat(),
                        nNoise = metrics.nNoise.toFloat(),
                    )
                    val fileSize = enhancementResult.file.length().takeIf { it > 0 }
                    enqueueUri = enhancementResult.uri
                    idempotencyKey = idempotencyKeyFromContentSha256(digest)
                    contentSha256 = digest
                    val uploadEnhancement = enhancementResult.uploadInfo?.copy(
                        strength = publishStrength,
                        delegate = enhancementResult.uploadInfo.delegate.ifBlank { delegateName },
                        fileSize = fileSize ?: enhancementResult.uploadInfo.fileSize,
                    ) ?: UploadEnhancementInfo(
                        strength = publishStrength,
                        delegate = delegateName,
                        metrics = metricsPayload,
                        fileSize = fileSize,
                    )
                    enqueueOptions = UploadEnqueueOptions(
                        photoId = current.id,
                        overrideDisplayName = documentInfo.displayName,
                        overrideSize = fileSize ?: documentInfo.size,
                        enhancement = uploadEnhancement,
                    )
                } else {
                    val builtKey = buildIdempotencyKey(documentInfo)
                    val digest = contentSha256FromIdempotencyKey(builtKey)
                        ?: throw IllegalStateException("Invalid idempotency key format: $builtKey")
                    enqueueUri = current.uri
                    idempotencyKey = builtKey
                    contentSha256 = digest
                    enqueueOptions = UploadEnqueueOptions(
                        photoId = current.id,
                        overrideDisplayName = documentInfo.displayName,
                        overrideSize = documentInfo.size,
                    )
                }
                uploadEnqueuer.enqueue(
                    uri = enqueueUri,
                    idempotencyKey = idempotencyKey,
                    displayName = documentInfo.displayName,
                    contentSha256 = contentSha256,
                    options = enqueueOptions,
                )
                val cleanupRequest = PendingUploadCleanup(
                    photo = current,
                    documentInfo = documentInfo,
                    enhancementResult = enhancementResult.takeIf { useEnhancedResult },
                    useEnhancedResult = useEnhancedResult,
                    idempotencyKey = idempotencyKey,
                    enqueueUri = enqueueUri,
                )
                if (useEnhancedResult && enhancementResult != null) {
                    logEnhancement(
                        action = "enhance_result_publish",
                        photo = current,
                        "delegate" to enhancementResult.delegate.name.lowercase(),
                        "strength" to "%.2f".format(publishStrength),
                        "sha256" to contentSha256,
                        "size" to (enqueueOptions.overrideSize ?: enhancementResult.file.length()),
                        "tile_used" to enhancementResult.pipeline.tileUsed,
                        "seam_max_delta" to enhancementResult.pipeline.seamMaxDelta.format3(),
                        "seam_mean_delta" to enhancementResult.pipeline.seamMeanDelta.format3(),
                        "seam_area" to enhancementResult.pipeline.seamArea,
                        "seam_zero_area" to enhancementResult.pipeline.seamZeroArea,
                        "seam_min_weight" to enhancementResult.pipeline.seamMinWeight.format3(),
                        "seam_max_weight" to enhancementResult.pipeline.seamMaxWeight.format3(),
                    )
                    disposeEnhancementResult(
                        enhancementResult,
                        EnhancementResultDisposition.ENQUEUED,
                    )
                    _enhancementState.update { state ->
                        state.copy(
                            result = null,
                            resultUri = null,
                            resultPhotoId = null,
                            isResultForCurrentPhoto = false,
                        )
                    }
                }
                scheduleUploadCleanup(cleanupRequest)
                pushAction(
                    UserAction.EnqueuedUpload(
                        uri = current.uri,
                        fromIndex = fromIndex,
                        toIndex = toIndex
                    )
                )
                if (toIndex != fromIndex) {
                    setCurrentIndex(toIndex)
                }
                persistProgress(toIndex, current.takenAt)
                _events.emit(
                    ViewerEvent.ShowSnackbar(
                        messageRes = R.string.viewer_snackbar_publish_success,
                        withUndo = true
                    )
                )
                logUi(
                    category = "UI/PUBLISH_OK",
                    action = "enqueue_success",
                    uri = current.uri,
                    "from_index" to fromIndex,
                    "to_index" to toIndex,
                    "idempotency_key" to idempotencyKey,
                )
            } catch (error: Exception) {
                persistUndoStack()
                logUiError(
                    category = "UI/PUBLISH_ERROR",
                    action = "enqueue_failure",
                    error = error,
                    uri = current.uri,
                )
                _events.emit(
                    ViewerEvent.ShowSnackbar(
                        messageRes = R.string.viewer_snackbar_publish_failed
                    )
                )
            } finally {
                _actionInProgress.value = null
            }
        }
    }

    fun onEnqueueDeletion(photo: PhotoItem?) {
        if (_actionInProgress.value != null) {
            return
        }
        val current = photo ?: return
        val mediaId = current.id.toLongOrNull()
        if (mediaId == null) {
            viewModelScope.launch {
                _events.emit(
                    ViewerEvent.ShowSnackbar(
                        messageRes = R.string.viewer_snackbar_delete_failed
                    )
                )
            }
            return
        }
        if (mediaId in pendingDeletionIds.value) {
            logDeletionQueueEvent(
                stage = "dedupe",
                mediaId = mediaId,
                uri = current.uri,
                displayName = null,
                outcome = "already_enqueued",
                alreadyEnqueued = true,
            )
            return
        }
        logUi(
            category = "UI/DELETE_QUEUE",
            action = "enqueue_request",
            uri = current.uri,
            "media_id" to mediaId,
            "current_index" to currentIndex.value,
        )
        viewModelScope.launch {
            var documentInfo: DocumentInfo? = null
            try {
                documentInfo = loadDocumentInfo(current.uri)
                val info = requireNotNull(documentInfo)
                val fromIndex = currentIndex.value
                val toIndex = computeNextIndex(fromIndex)
                val request = DeletionRequest(
                    mediaId = mediaId,
                    contentUri = info.uri.toString(),
                    displayName = info.displayName,
                    sizeBytes = info.size,
                    dateTaken = current.takenAt?.toEpochMilli(),
                    reason = QUEUE_DELETE_REASON
                )
                val inserted = deletionQueueRepository.enqueue(listOf(request))
                if (inserted <= 0) {
                    logDeletionQueueEvent(
                        stage = "enqueue",
                        mediaId = mediaId,
                        uri = info.uri,
                        displayName = info.displayName,
                        outcome = "duplicate",
                        alreadyEnqueued = true,
                    )
                    logUi(
                        category = "UI/DELETE_QUEUE",
                        action = "enqueue_skipped",
                        uri = current.uri,
                        "media_id" to mediaId
                    )
                    return@launch
                }
                logDeletionQueueEvent(
                    stage = "enqueue",
                    mediaId = mediaId,
                    uri = info.uri,
                    displayName = info.displayName,
                    outcome = "enqueued",
                    alreadyEnqueued = false,
                )
                pendingDeletionIds.update { ids -> ids + mediaId }
                updateCanUndo()
                pushAction(
                    UserAction.QueuedDeletion(
                        mediaId = mediaId,
                        uri = current.uri,
                        fromIndex = fromIndex,
                        toIndex = toIndex
                    )
                )
                if (toIndex != fromIndex) {
                    setCurrentIndex(toIndex)
                }
                persistProgress(toIndex, current.takenAt)
                _events.emit(ViewerEvent.ShowToast(R.string.viewer_toast_deletion_enqueued))
                logUi(
                    category = "UI/DELETE_QUEUE",
                    action = "enqueue_success",
                    uri = current.uri,
                    "media_id" to mediaId,
                    "from_index" to fromIndex,
                    "to_index" to toIndex
                )
            } catch (error: Exception) {
                logDeletionQueueEvent(
                    stage = "enqueue",
                    mediaId = mediaId,
                    uri = documentInfo?.uri ?: current.uri,
                    displayName = documentInfo?.displayName,
                    outcome = "error",
                    alreadyEnqueued = false,
                    throwable = error,
                )
                logUiError(
                    category = "UI/DELETE_QUEUE",
                    action = "enqueue_failure",
                    error = error,
                    uri = current.uri,
                )
                _events.emit(
                    ViewerEvent.ShowSnackbar(
                        messageRes = R.string.viewer_snackbar_delete_failed
                    )
                )
            }
        }
    }

    fun onDelete(photo: PhotoItem?) {
        if (_actionInProgress.value != null) {
            return
        }
        val current = photo ?: return
        logUi(
            category = "UI/CLICK_DELETE_SINGLE",
            action = "delete_request",
            uri = current.uri,
            "current_index" to currentIndex.value,
        )
        viewModelScope.launch {
            _actionInProgress.value = ViewerActionInProgress.Delete
            try {
                val documentInfo = loadDocumentInfo(current.uri)
                val fromIndex = currentIndex.value
                val toIndex = computeNextIndex(fromIndex)
                val backup = runCatching { createDeleteBackup(documentInfo) }.getOrNull()
                if (isAtLeastR()) {
                    val pendingIntent = withContext(Dispatchers.IO) {
                        mediaStoreDeleteRequestFactory(
                            context.contentResolver,
                            listOf(documentInfo.uri)
                        )
                    }
                    pendingDelete = PendingDelete(
                        photo = current,
                        documentInfo = documentInfo,
                        backup = backup,
                        fromIndex = fromIndex,
                        toIndex = toIndex
                    )
                    logPermissionRequest(MovePermissionType.Delete, documentInfo.uri)
                    _events.emit(
                        ViewerEvent.RequestDelete(intentSender = pendingIntent.intentSender)
                    )
                } else {
                    val pending = PendingDelete(
                        photo = current,
                        documentInfo = documentInfo,
                        backup = backup,
                        fromIndex = fromIndex,
                        toIndex = toIndex
                    )
                    val deleted = withContext(Dispatchers.IO) {
                        context.contentResolver.delete(documentInfo.uri, null, null) > 0
                    }
                    if (deleted) {
                        try {
                            finalizeDeletion(pending)
                        } catch (error: Exception) {
                            pending.backup?.delete()
                            logUiError(
                                category = "UI/DELETE_ERROR",
                                action = "delete_finalize_failure",
                                error = error,
                                uri = documentInfo.uri,
                            )
                            _events.emit(
                                ViewerEvent.ShowSnackbar(
                                    messageRes = R.string.viewer_snackbar_delete_failed
                                )
                            )
                            _actionInProgress.value = null
                        }
                    } else {
                        backup?.delete()
                        _events.emit(
                            ViewerEvent.ShowSnackbar(
                                messageRes = R.string.viewer_snackbar_delete_failed
                            )
                        )
                        _actionInProgress.value = null
                    }
                }
            } catch (error: Exception) {
                pendingDelete?.backup?.delete()
                pendingDelete = null
                logUiError(
                    category = "UI/DELETE_ERROR",
                    action = "delete_request_failure",
                    error = error,
                    uri = current.uri,
                )
                _events.emit(
                    ViewerEvent.ShowSnackbar(
                        messageRes = R.string.viewer_snackbar_delete_failed
                    )
                )
                _actionInProgress.value = null
            }
        }
    }

    private fun requestDeleteSelection(photos: List<PhotoItem>) {
        if (_actionInProgress.value != null) {
            return
        }
        if (photos.isEmpty()) {
            return
        }
        logUi(
            category = "UI/CLICK_DELETE_BULK",
            action = "batch_delete_request",
            uri = null,
            "count" to photos.size,
        )
        viewModelScope.launch {
            _actionInProgress.value = ViewerActionInProgress.Delete
            try {
                if (isAtLeastR()) {
                    val pendingIntent = withContext(Dispatchers.IO) {
                        mediaStoreDeleteRequestFactory(
                            context.contentResolver,
                            photos.map { it.uri }
                        )
                    }
                    pendingBatchDelete = PendingBatchDelete(photos)
                    logPermissionRequest(MovePermissionType.Delete, photos.firstOrNull()?.uri)
                    _events.emit(ViewerEvent.RequestDelete(pendingIntent.intentSender))
                    return@launch
                }
                finalizeBatchDelete(photos)
            } catch (error: Exception) {
                pendingBatchDelete = null
                logUiError(
                    category = "UI/DELETE_ERROR",
                    action = "batch_delete_request_failure",
                    error = error,
                )
                _events.emit(
                    ViewerEvent.ShowSnackbar(
                        messageRes = R.string.viewer_snackbar_delete_failed
                    )
                )
                _actionInProgress.value = null
            }
        }
    }

    fun onDeleteResult(result: DeleteResult) {
        val movePending = pendingBatchMove
        val deleteGranted = result == DeleteResult.Success
        val moveUri = movePending?.photos?.firstOrNull()?.uri
        if (movePending != null && movePending.requestType == MovePermissionType.Delete) {
            logPermissionResult(MovePermissionType.Delete, deleteGranted, moveUri)
            when (result) {
                DeleteResult.Success -> {
                    viewModelScope.launch {
                        pendingBatchMove = movePending.copy(requestType = null)
                        finalizePendingBatchMove()
                    }
                }
                DeleteResult.Cancelled, DeleteResult.Failed -> {
                    pendingBatchMove = null
                    pendingSingleMove = null
                    viewModelScope.launch {
                        _events.emit(
                            ViewerEvent.ShowSnackbar(
                                messageRes = R.string.viewer_snackbar_processing_failed
                            )
                        )
                        clearSelection()
                        _actionInProgress.value = null
                    }
                }
            }
            return
        }
        val batch = pendingBatchDelete
        if (batch != null) {
            val batchUri = batch.photos.firstOrNull()?.uri
            logPermissionResult(MovePermissionType.Delete, deleteGranted, batchUri)
            when (result) {
                DeleteResult.Success -> {
                    viewModelScope.launch { finalizeBatchDelete(batch.photos) }
                }
                DeleteResult.Cancelled -> {
                    pendingBatchDelete = null
                    viewModelScope.launch {
                        _events.emit(ViewerEvent.ShowToast(R.string.viewer_toast_delete_cancelled))
                        clearSelection()
                        _actionInProgress.value = null
                    }
                }
                DeleteResult.Failed -> {
                    pendingBatchDelete = null
                    viewModelScope.launch {
                        _events.emit(
                            ViewerEvent.ShowSnackbar(
                                messageRes = R.string.viewer_snackbar_delete_failed
                            )
                        )
                        clearSelection()
                        _actionInProgress.value = null
                    }
                }
            }
            return
        }
        val pending = pendingDelete
        if (pending == null) {
            _actionInProgress.value = null
            return
        }
        pendingDelete = null
        logPermissionResult(MovePermissionType.Delete, deleteGranted, pending.documentInfo.uri)
        viewModelScope.launch {
            when (result) {
                DeleteResult.Success -> {
                    try {
                        finalizeDeletion(pending)
                        logUi(
                            category = "UI/DELETE_OK",
                            action = "delete_success",
                            uri = pending.documentInfo.uri,
                        )
                    } catch (error: Exception) {
                        pending.backup?.delete()
                        logUiError(
                            category = "UI/DELETE_ERROR",
                            action = "delete_failure",
                            error = error,
                            uri = pending.documentInfo.uri,
                        )
                        _events.emit(
                            ViewerEvent.ShowSnackbar(
                                messageRes = R.string.viewer_snackbar_delete_failed
                            )
                        )
                        _actionInProgress.value = null
                    }
                }
                DeleteResult.Cancelled -> {
                    pending.backup?.delete()
                    logUi(
                        category = "UI/DELETE_CANCEL",
                        action = "delete_cancelled",
                        uri = pending.documentInfo.uri,
                    )
                    _events.emit(ViewerEvent.ShowToast(R.string.viewer_toast_delete_cancelled))
                    _actionInProgress.value = null
                }
                DeleteResult.Failed -> {
                    pending.backup?.delete()
                    logUi(
                        category = "UI/DELETE_ERROR",
                        action = "delete_failed",
                        uri = pending.documentInfo.uri,
                    )
                    _events.emit(
                        ViewerEvent.ShowSnackbar(
                            messageRes = R.string.viewer_snackbar_delete_failed
                        )
                    )
                    _actionInProgress.value = null
                }
            }
        }
    }

    fun onWriteRequestResult(granted: Boolean) {
        val pending = pendingBatchMove
        val targetUri = pending?.photos?.firstOrNull()?.uri
        if (pending == null || pending.requestType != MovePermissionType.Write) {
            if (!granted) {
                logPermissionResult(MovePermissionType.Write, granted, targetUri)
                _actionInProgress.value = null
            }
            return
        }
        if (!granted) {
            pendingBatchMove = null
            pendingSingleMove = null
            viewModelScope.launch {
                logPermissionResult(MovePermissionType.Write, granted, targetUri)
                _events.emit(
                    ViewerEvent.ShowSnackbar(
                        messageRes = R.string.viewer_snackbar_processing_failed
                    )
                )
                clearSelection()
                _actionInProgress.value = null
            }
            return
        }
        viewModelScope.launch {
            logPermissionResult(MovePermissionType.Write, granted = true, uri = targetUri)
            pendingBatchMove = pending.copy(requestType = null)
            finalizePendingBatchMove()
        }
    }

    fun onUndo() {
        if (_actionInProgress.value != null) {
            return
        }
        val action = undoStack.removeLastOrNull() ?: return
        Timber.tag("UI").i("Undo requested for %s", action.javaClass.simpleName)
        persistUndoStack()
        when (action) {
            is UserAction.Skip -> {
                val targetIndex = clampIndex(action.fromIndex)
                setCurrentIndex(targetIndex)
            }
            is UserAction.MovedToProcessing -> {
                viewModelScope.launch {
                    _actionInProgress.value = ViewerActionInProgress.Processing
                    try {
                        saFileRepository.moveBack(
                            srcInProcessing = action.toUri,
                            originalParent = action.originalParent,
                            displayName = action.displayName
                        )
                        val targetIndex = clampIndex(action.fromIndex)
                        setCurrentIndex(targetIndex)
                        _events.emit(
                            ViewerEvent.ShowSnackbar(
                                messageRes = R.string.viewer_snackbar_processing_undone
                            )
                        )
                    } catch (error: Exception) {
                        pushAction(action)
                        _events.emit(
                            ViewerEvent.ShowSnackbar(
                                messageRes = R.string.viewer_snackbar_undo_failed
                            )
                        )
                    } finally {
                        _actionInProgress.value = null
                    }
                }
            }
            is UserAction.EnqueuedUpload -> {
                viewModelScope.launch {
                    _actionInProgress.value = ViewerActionInProgress.Upload
                    try {
                        uploadEnqueuer.cancel(action.uri)
                        val targetIndex = clampIndex(action.fromIndex)
                        setCurrentIndex(targetIndex)
                        _events.emit(
                            ViewerEvent.ShowSnackbar(
                                messageRes = R.string.viewer_snackbar_publish_undone
                            )
                        )
                    } catch (error: Exception) {
                        pushAction(action)
                        _events.emit(
                            ViewerEvent.ShowSnackbar(
                                messageRes = R.string.viewer_snackbar_undo_failed
                            )
                        )
                    } finally {
                        _actionInProgress.value = null
                    }
                }
            }
            is UserAction.QueuedDeletion -> {
                viewModelScope.launch {
                    fun logUndoUnavailable(reason: String) {
                        logUi(
                            category = "UI/DELETE_QUEUE",
                            action = "undo_unavailable",
                            uri = action.uri,
                            "media_id" to action.mediaId,
                            "reason" to reason,
                        )
                    }

                    _actionInProgress.value = ViewerActionInProgress.Delete
                    val mediaId = action.mediaId

                    if (mediaId !in pendingDeletionIds.value) {
                        logUndoUnavailable("not_pending")
                        _actionInProgress.value = null
                        return@launch
                    }

                    try {
                        val removed = runCatching {
                            deletionQueueRepository.markSkipped(listOf(mediaId))
                        }.onFailure { error ->
                            logUiError(
                                category = "UI/DELETE_QUEUE",
                                action = "undo_failure",
                                error = error,
                                uri = action.uri,
                            )
                        }.getOrDefault(0)
                        if (removed > 0) {
                            pendingDeletionIds.update { ids -> ids - mediaId }
                            updateCanUndo()
                            val targetIndex = clampIndex(action.fromIndex)
                            setCurrentIndex(targetIndex)
                            logUi(
                                category = "UI/DELETE_QUEUE",
                                action = "undo_success",
                                uri = action.uri,
                                "media_id" to mediaId,
                                "from_index" to action.fromIndex,
                                "to_index" to action.toIndex
                            )
                            _events.emit(
                                ViewerEvent.ShowSnackbar(
                                    messageRes = R.string.viewer_snackbar_delete_undone
                                )
                            )
                        } else {
                            logUi(
                                category = "UI/DELETE_QUEUE",
                                action = "undo_skipped",
                                uri = action.uri,
                                "media_id" to mediaId
                            )
                            pushAction(action)
                            _events.emit(
                                ViewerEvent.ShowSnackbar(
                                    messageRes = R.string.viewer_snackbar_undo_failed
                                )
                            )
                        }
                    } finally {
                        _actionInProgress.value = null
                    }
                }
            }
            is UserAction.Deleted -> {
                viewModelScope.launch {
                    _actionInProgress.value = ViewerActionInProgress.Delete
                    val restored = runCatching { restoreDeleted(action) }.getOrDefault(false)
                    if (restored) {
                        val targetIndex = clampIndex(action.fromIndex)
                        setCurrentIndex(targetIndex)
                        persistProgress(targetIndex, action.takenAt)
                        _events.emit(
                            ViewerEvent.ShowSnackbar(
                                messageRes = R.string.viewer_snackbar_delete_undone
                            )
                        )
                        _events.emit(ViewerEvent.RefreshPhotos)
                        Timber.tag("UI").i("Restored deleted photo %s", action.uri)
                    } else {
                        pushAction(action)
                        _events.emit(
                            ViewerEvent.ShowSnackbar(
                                messageRes = R.string.viewer_snackbar_undo_failed
                            )
                        )
                    }
                    _actionInProgress.value = null
                }
            }
        }
    }

    fun observeUploadEnqueued(photo: PhotoItem?): Flow<Boolean> {
        val current = photo ?: return flowOf(false)
        return combine(
            uploadEnqueuer.isEnqueued(current.uri),
            uploadQueueRepository.observeQueuedOrProcessing(current.id)
        ) { enqueued, queued -> enqueued || queued }
            .distinctUntilChanged()
    }

    fun observeDeletionQueued(photo: PhotoItem?): Flow<Boolean> {
        val mediaId = photo?.id?.toLongOrNull() ?: return flowOf(false)
        return pendingDeletionIds
            .map { ids -> mediaId in ids }
            .distinctUntilChanged()
    }

    private suspend fun finalizeDeletion(pending: PendingDelete) {
        val backup = pending.backup
        if (backup != null) {
            pushAction(
                UserAction.Deleted(
                    uri = pending.documentInfo.uri,
                    originalParent = pending.documentInfo.parentUri,
                    displayName = pending.documentInfo.displayName,
                    mimeType = pending.documentInfo.mimeType,
                    backupPath = backup.path,
                    fromIndex = pending.fromIndex,
                    toIndex = pending.toIndex,
                    takenAt = pending.photo.takenAt
                )
            )
        }
        val targetIndex = if (pending.toIndex != pending.fromIndex) {
            pending.toIndex
        } else {
            clampIndex(pending.fromIndex)
        }
        setCurrentIndex(targetIndex)
        persistProgress(targetIndex, pending.photo.takenAt)
        _events.emit(
            ViewerEvent.ShowSnackbar(
                messageRes = R.string.viewer_snackbar_delete_success,
                withUndo = backup != null
            )
        )
        _events.emit(ViewerEvent.RefreshPhotos)
        Timber.tag("UI").i("Deleted photo %s", pending.documentInfo.uri)
        _actionInProgress.value = null
    }

    private suspend fun finalizePendingBatchMove() {
        val currentState = pendingBatchMove ?: return
        val remainingPhotos = currentState.photos
        if (remainingPhotos.isEmpty()) {
            pendingBatchMove = null
            pendingSingleMove = null
            clearSelection()
            _actionInProgress.value = null
            return
        }
        val singleMoveContext = pendingSingleMove
        var successCount = currentState.successCount
        var lastSuccessUri = currentState.lastSuccessUri
        val photosToProcess = remainingPhotos
        pendingBatchMove = currentState.copy(requestType = null)

        photosToProcess.forEachIndexed { index, photo ->
            when (val result = saFileRepository.moveToProcessing(photo.uri)) {
                is MoveResult.Success -> {
                    successCount += 1
                    lastSuccessUri = result.uri
                    Timber.tag("UI").i("Batch moved photo %s to processing", photo.uri)
                }
                is MoveResult.RequiresWritePermission -> {
                    pendingBatchMove = currentState.copy(
                        photos = photosToProcess.drop(index),
                        successCount = successCount,
                        lastSuccessUri = lastSuccessUri,
                        requestType = MovePermissionType.Write
                    )
                    logPermissionRequest(MovePermissionType.Write, photo.uri)
                    _events.emit(ViewerEvent.RequestWrite(result.pendingIntent.intentSender))
                    return
                }
                is MoveResult.RequiresDeletePermission -> {
                    pendingBatchMove = currentState.copy(
                        photos = photosToProcess.drop(index),
                        successCount = successCount,
                        lastSuccessUri = lastSuccessUri,
                        requestType = MovePermissionType.Delete
                    )
                    logPermissionRequest(MovePermissionType.Delete, photo.uri)
                    _events.emit(ViewerEvent.RequestDelete(result.pendingIntent.intentSender))
                    return
                }
            }
        }

        if (successCount > 0) {
            if (singleMoveContext != null) {
                val processingUri = lastSuccessUri
                    ?: throw IllegalStateException("Missing processing destination for ${singleMoveContext.photo.uri}")
                pushAction(
                    UserAction.MovedToProcessing(
                        fromUri = singleMoveContext.photo.uri,
                        toUri = processingUri,
                        originalParent = singleMoveContext.documentInfo.parentUri,
                        displayName = singleMoveContext.documentInfo.displayName,
                        fromIndex = singleMoveContext.fromIndex,
                        toIndex = singleMoveContext.toIndex
                    )
                )
                if (singleMoveContext.toIndex != singleMoveContext.fromIndex) {
                    setCurrentIndex(singleMoveContext.toIndex)
                }
                persistProgress(singleMoveContext.toIndex, singleMoveContext.photo.takenAt)
                _events.emit(ViewerEvent.ShowToast(R.string.viewer_toast_processing_success))
                Timber.tag("UI").i(
                    "Moved %s to processing (from=%d, to=%d)",
                    singleMoveContext.photo.uri,
                    singleMoveContext.fromIndex,
                    singleMoveContext.toIndex
                )
            } else {
                _events.emit(ViewerEvent.ShowToast(R.string.viewer_toast_processing_success))
                _events.emit(ViewerEvent.RefreshPhotos)
            }
            Timber.tag("UI").i("Batch move completed for %d photos", successCount)
        } else {
            if (singleMoveContext != null) {
                persistUndoStack()
            }
            _events.emit(
                ViewerEvent.ShowSnackbar(
                    messageRes = R.string.viewer_snackbar_processing_failed
                )
            )
        }
        pendingBatchMove = null
        pendingSingleMove = null
        clearSelection()
        _actionInProgress.value = null
    }

    private suspend fun finalizeBatchDelete(photos: List<PhotoItem>) {
        val manualDeletionRequired = !isAtLeastR()
        val successCount = if (manualDeletionRequired) {
            val resolver = context.contentResolver
            var deletedCount = 0
            withContext(Dispatchers.IO) {
                photos.forEach { photo ->
                    runCatching { resolver.delete(photo.uri, null, null) }
                        .onSuccess { deleted ->
                            if (deleted > 0) {
                                deletedCount += 1
                            }
                        }
                        .onFailure { error ->
                            Timber.tag("UI").e(error, "Failed to delete %s during batch", photo.uri)
                        }
                }
            }
            deletedCount
        } else {
            photos.size
        }
        if (!manualDeletionRequired || successCount > 0) {
            _events.emit(
                ViewerEvent.ShowSnackbar(
                    messageRes = R.string.viewer_snackbar_delete_success
                )
            )
            _events.emit(ViewerEvent.RefreshPhotos)
        } else {
            _events.emit(
                ViewerEvent.ShowSnackbar(
                    messageRes = R.string.viewer_snackbar_delete_failed
                )
            )
        }
        pendingBatchDelete = null
        clearSelection()
        _actionInProgress.value = null
    }

    private fun isAtLeastR(): Boolean =
        (buildVersionOverride ?: Build.VERSION.SDK_INT) >= Build.VERSION_CODES.R

    private suspend fun createDeleteBackup(info: DocumentInfo): DeleteBackup? =
        withContext(Dispatchers.IO) {
            runCatching {
                val resolver = context.contentResolver
                val normalizedUri = resolver.requireOriginalIfNeeded(info.uri)
                resolver.logUriReadDebug("ViewerViewModel.backup", info.uri, normalizedUri)
                val inputStream = resolver.openInputStream(normalizedUri) ?: return@runCatching null
                val directory = File(context.cacheDir, "viewer-delete-backups")
                if (!directory.exists() && !directory.mkdirs()) {
                    inputStream.close()
                    return@runCatching null
                }
                val sanitizedName = info.displayName.replace('/', '_')
                val backupFile = File(directory, "${UUID.randomUUID()}_$sanitizedName")
                inputStream.use { source ->
                    backupFile.outputStream().use { target ->
                        source.copyTo(target)
                    }
                }
                DeleteBackup(file = backupFile)
            }.getOrNull()
        }

    private suspend fun restoreDeleted(action: UserAction.Deleted): Boolean =
        withContext(Dispatchers.IO) {
            val backupPath = action.backupPath ?: return@withContext false
            val backupFile = File(backupPath)
            if (!backupFile.exists()) {
                return@withContext false
            }
            val parent = DocumentFile.fromTreeUri(context, action.originalParent)
                ?: return@withContext false
            val mimeType = action.mimeType ?: DEFAULT_MIME
            val displayName = generateUniqueDisplayName(parent, action.displayName)
            val destination = parent.createFile(mimeType, displayName) ?: return@withContext false
            val resolver = context.contentResolver
            resolver.openOutputStream(destination.uri)?.use { output ->
                backupFile.inputStream().use { input ->
                    input.copyTo(output)
                }
            } ?: return@withContext false
            backupFile.delete()
            true
        }

    private fun generateUniqueDisplayName(
        destinationDirectory: DocumentFile,
        originalDisplayName: String
    ): String {
        val originalComponents = parseDisplayName(originalDisplayName)

        val usedSuffixes = mutableSetOf<Int>()
        var hasExactMatch = false

        destinationDirectory.listFiles().forEach { existing ->
            if (!existing.isFile) {
                return@forEach
            }
            val existingName = existing.name ?: return@forEach
            val existingComponents = parseDisplayName(existingName)
            if (!existingComponents.sharesRootWith(originalComponents)) {
                return@forEach
            }

            if (existingName == originalDisplayName) {
                hasExactMatch = true
            }

            usedSuffixes += existingComponents.suffix ?: 0
        }

        if (!hasExactMatch) {
            return originalDisplayName
        }

        var candidateSuffix = max(originalComponents.nextSuffixCandidate, 1)
        while (usedSuffixes.contains(candidateSuffix)) {
            candidateSuffix += 1
        }

        return buildDisplayName(originalComponents.baseRoot, originalComponents.extension, candidateSuffix)
    }

    private fun parseDisplayName(displayName: String): DisplayNameComponents {
        val (baseName, extension) = splitExtension(displayName)
        val lastHyphenIndex = baseName.lastIndexOf('-')
        if (lastHyphenIndex > 0 && lastHyphenIndex + 1 < baseName.length) {
            val suffixCandidate = baseName.substring(lastHyphenIndex + 1)
            val suffix = suffixCandidate.toIntOrNull()
            if (suffix != null) {
                val baseRoot = baseName.substring(0, lastHyphenIndex)
                if (baseRoot.isNotEmpty()) {
                    return DisplayNameComponents(
                        baseRoot = baseRoot,
                        extension = extension,
                        suffix = suffix,
                        nextSuffixCandidate = suffix + 1
                    )
                }
            }
        }

        return DisplayNameComponents(
            baseRoot = baseName,
            extension = extension,
            suffix = null,
            nextSuffixCandidate = 1
        )
    }

    private fun splitExtension(displayName: String): Pair<String, String?> {
        val lastDot = displayName.lastIndexOf('.')
        if (lastDot > 0 && lastDot + 1 < displayName.length) {
            val base = displayName.substring(0, lastDot)
            val extension = displayName.substring(lastDot + 1)
            return base to extension
        }
        return displayName to null
    }

    private fun buildDisplayName(base: String, extension: String?, suffix: Int?): String {
        val baseWithSuffix = when (suffix) {
            null -> base
            0 -> base
            else -> "$base-$suffix"
        }
        return if (extension.isNullOrEmpty()) {
            baseWithSuffix
        } else {
            "$baseWithSuffix.$extension"
        }
    }

    private data class DisplayNameComponents(
        val baseRoot: String,
        val extension: String?,
        val suffix: Int?,
        val nextSuffixCandidate: Int
    ) {
        fun sharesRootWith(other: DisplayNameComponents): Boolean {
            return baseRoot == other.baseRoot && extension == other.extension
        }
    }

    private suspend fun loadDocumentInfo(uri: Uri): DocumentInfo = withContext(Dispatchers.IO) {
        val folder = folderRepository.getFolder()
            ?: throw IllegalStateException("Root folder is not selected")
        val treeUri = Uri.parse(folder.treeUri)
        val resolver = context.contentResolver

        if (uri.authority == MediaStore.AUTHORITY) {
            loadMediaStoreDocumentInfo(resolver, uri, treeUri)
        } else {
            loadSafDocumentInfo(resolver, uri, treeUri)
        }
    }

    private fun loadSafDocumentInfo(
        resolver: android.content.ContentResolver,
        uri: Uri,
        treeUri: Uri
    ): DocumentInfo {
        val projection = arrayOf(
            DocumentsContract.Document.COLUMN_DISPLAY_NAME,
            DocumentsContract.Document.COLUMN_SIZE,
            DocumentsContract.Document.COLUMN_LAST_MODIFIED,
            DocumentsContract.Document.COLUMN_MIME_TYPE,
            DocumentsContract.Document.COLUMN_DOCUMENT_ID
        )
        val cursor = resolver.query(uri, projection, null, null, null)
            ?: throw IllegalStateException("Unable to query document $uri")
        cursor.use { result ->
            if (!result.moveToFirst()) {
                throw IllegalStateException("Unable to read document info for $uri")
            }
            val displayNameIndex = result.getColumnIndexOrThrow(DocumentsContract.Document.COLUMN_DISPLAY_NAME)
            val sizeIndex = result.getColumnIndexOrThrow(DocumentsContract.Document.COLUMN_SIZE)
            val lastModifiedIndex = result.getColumnIndexOrThrow(DocumentsContract.Document.COLUMN_LAST_MODIFIED)
            val mimeIndex = result.getColumnIndexOrThrow(DocumentsContract.Document.COLUMN_MIME_TYPE)
            val documentIdIndex = result.getColumnIndexOrThrow(DocumentsContract.Document.COLUMN_DOCUMENT_ID)

            val name = result.getString(displayNameIndex) ?: DEFAULT_FILE_NAME
            val size = if (result.isNull(sizeIndex)) {
                null
            } else {
                result.getLong(sizeIndex)
            }
            val lastModified = if (result.isNull(lastModifiedIndex)) {
                null
            } else {
                result.getLong(lastModifiedIndex)
            }
            val mimeType = if (result.isNull(mimeIndex)) {
                null
            } else {
                result.getString(mimeIndex)
            }
            val documentId = result.getString(documentIdIndex)
            val parentDocumentId = resolveSafParentDocumentId(treeUri, documentId)
            val parentUri = DocumentsContract.buildDocumentUriUsingTree(treeUri, parentDocumentId)
            return DocumentInfo(
                uri = uri,
                displayName = name,
                parentUri = parentUri,
                size = size,
                lastModified = lastModified,
                mimeType = mimeType
            )
        }
    }

    private fun loadMediaStoreDocumentInfo(
        resolver: android.content.ContentResolver,
        uri: Uri,
        treeUri: Uri
    ): DocumentInfo {
        val projection = arrayOf(
            MediaStore.MediaColumns.DISPLAY_NAME,
            MediaStore.MediaColumns.SIZE,
            MediaStore.MediaColumns.DATE_MODIFIED,
            MediaStore.MediaColumns.DATE_TAKEN,
            MediaStore.MediaColumns.RELATIVE_PATH,
            MediaStore.MediaColumns.MIME_TYPE
        )
        val cursor = resolver.query(uri, projection, null, null, null)
            ?: throw IllegalStateException("Unable to query document $uri")
        cursor.use { result ->
            if (!result.moveToFirst()) {
                throw IllegalStateException("Unable to read document info for $uri")
            }
            val displayNameIndex = result.getColumnIndexOrThrow(MediaStore.MediaColumns.DISPLAY_NAME)
            val sizeIndex = result.getColumnIndex(MediaStore.MediaColumns.SIZE)
            val dateModifiedIndex = result.getColumnIndex(MediaStore.MediaColumns.DATE_MODIFIED)
            val dateTakenIndex = result.getColumnIndex(MediaStore.MediaColumns.DATE_TAKEN)
            val relativePathIndex = result.getColumnIndex(MediaStore.MediaColumns.RELATIVE_PATH)
            val mimeIndex = result.getColumnIndex(MediaStore.MediaColumns.MIME_TYPE)

            val name = result.getString(displayNameIndex) ?: DEFAULT_FILE_NAME
            val size = if (sizeIndex >= 0 && !result.isNull(sizeIndex)) {
                result.getLong(sizeIndex)
            } else {
                null
            }
            val dateModifiedSeconds = if (dateModifiedIndex >= 0 && !result.isNull(dateModifiedIndex)) {
                result.getLong(dateModifiedIndex)
            } else {
                null
            }
            val dateTakenMillis = if (dateTakenIndex >= 0 && !result.isNull(dateTakenIndex)) {
                result.getLong(dateTakenIndex)
            } else {
                null
            }
            val lastModified = when {
                dateModifiedSeconds != null && dateModifiedSeconds > 0 ->
                    java.util.concurrent.TimeUnit.SECONDS.toMillis(dateModifiedSeconds)
                dateTakenMillis != null && dateTakenMillis > 0 -> dateTakenMillis
                else -> null
            }
            val relativePath = if (relativePathIndex >= 0 && !result.isNull(relativePathIndex)) {
                result.getString(relativePathIndex)
            } else {
                null
            }
            val parentDocumentId = resolveMediaStoreParentDocumentId(treeUri, relativePath)
            val parentUri = DocumentsContract.buildDocumentUriUsingTree(treeUri, parentDocumentId)
            return DocumentInfo(
                uri = uri,
                displayName = name,
                parentUri = parentUri,
                size = size,
                lastModified = lastModified,
                mimeType = if (mimeIndex >= 0 && !result.isNull(mimeIndex)) {
                    result.getString(mimeIndex)
                } else {
                    null
                }
            )
        }
    }

    private fun resolveSafParentDocumentId(treeUri: Uri, documentId: String?): String {
        val treeDocumentId = DocumentsContract.getTreeDocumentId(treeUri)
        if (documentId.isNullOrEmpty() || documentId == treeDocumentId) {
            return treeDocumentId
        }
        val slashIndex = documentId.lastIndexOf('/')
        if (slashIndex > 0) {
            return documentId.substring(0, slashIndex)
        }
        return treeDocumentId
    }

    private fun resolveMediaStoreParentDocumentId(treeUri: Uri, relativePath: String?): String {
        val treeDocumentId = DocumentsContract.getTreeDocumentId(treeUri)
        if (relativePath.isNullOrEmpty()) {
            return treeDocumentId
        }
        val sanitizedPath = relativePath.trimEnd('/')
        if (sanitizedPath.isEmpty()) {
            return treeDocumentId
        }
        val volume = treeDocumentId.substringBefore(':', missingDelimiterValue = treeDocumentId)
        val treePath = treeDocumentId.substringAfter(':', missingDelimiterValue = "")
        val candidate = when {
            treePath.isEmpty() -> sanitizedPath
            sanitizedPath == treePath -> sanitizedPath
            sanitizedPath.startsWith("$treePath/") -> sanitizedPath
            else -> treePath
        }
        return if (candidate.isEmpty()) {
            treeDocumentId
        } else {
            "$volume:$candidate"
        }
    }

    private suspend fun persistProgress(index: Int, anchor: Instant?) {
        val folderId = folderId.value ?: return
        val normalizedIndex = index.coerceAtLeast(0)
        anchorDate.value = anchor
        reviewProgressStore.savePosition(folderId, normalizedIndex, anchor)
    }

    private fun clampIndex(index: Int): Int {
        return clampToCount(index, photoCount.value)
    }

    private fun clampToCount(index: Int, count: Int): Int {
        if (count <= 0) {
            return 0
        }
        return index.coerceIn(0, count - 1)
    }

    private fun computeNextIndex(current: Int): Int {
        val count = photoCount.value
        if (count <= 0) {
            return 0
        }
        return (current + 1).coerceAtMost(count - 1)
    }

    fun updateVisiblePhoto(totalCount: Int, photo: PhotoItem?) {
        photoCount.value = totalCount
        if (photo != currentPhoto.value) {
            cancelEnhancementJob(resetToReady = true)
        }
        currentPhoto.value = photo
        _enhancementState.update { state ->
            val matches = state.resultPhotoId != null && state.resultPhotoId == photo?.id
            state.copy(
                isResultForCurrentPhoto = matches,
                resultUri = state.resultUri.takeIf { matches },
            )
        }
    }

    private fun pushAction(action: UserAction) {
        undoStack.addLast(action)
        persistUndoStack()
    }

    private fun persistUndoStack() {
        _undoCount.value = undoStack.size
        val states = ArrayList<UndoEntryState>(undoStack.size)
        undoStack.forEach { action ->
            states.add(action.toState())
        }
        savedStateHandle[undoStackKey] = states
        updateCanUndo()
    }

    private fun updateCanUndo() {
        var trimmed = false
        while (true) {
            val lastAction = undoStack.lastOrNull() ?: break
            if (isActionActionable(lastAction)) {
                break
            }
            undoStack.removeLast()
            trimmed = true
        }
        if (trimmed) {
            _undoCount.value = undoStack.size
            val states = ArrayList<UndoEntryState>(undoStack.size)
            undoStack.forEach { action ->
                states.add(action.toState())
            }
            savedStateHandle[undoStackKey] = states
        }
        _canUndo.value = undoStack.isNotEmpty()
    }

    private fun isActionActionable(action: UserAction): Boolean {
        return when (action) {
            is UserAction.QueuedDeletion -> if (!pendingDeletionInitialized) {
                true
            } else {
                action.mediaId in pendingDeletionIds.value
            }
            else -> true
        }
    }

    private fun startEnhancementJob(photo: PhotoItem, strength: Float) {
        cancelEnhancementJob()
        disposeEnhancementResult(_enhancementState.value.result)
        val job = viewModelScope.launch {
            val normalized = strength.coerceIn(MIN_ENHANCEMENT_STRENGTH, MAX_ENHANCEMENT_STRENGTH)
            _enhancementState.update {
                it.copy(
                    inProgress = true,
                    isResultReady = false,
                    progressByTile = emptyMap(),
                    result = null,
                    resultUri = null,
                    resultPhotoId = null,
                    isResultForCurrentPhoto = false,
                )
            }
            val workspace = try {
                createEnhancementWorkspace(photo)
            } catch (error: Exception) {
                Timber.tag(UI_TAG).e(error, "Failed to prepare enhancement workspace for %s", photo.uri)
                _enhancementState.update { state ->
                    state.copy(
                        inProgress = false,
                        isResultReady = false,
                        progressByTile = emptyMap(),
                        result = null,
                        resultUri = null,
                        resultPhotoId = null,
                        isResultForCurrentPhoto = false,
                    )
                }
                return@launch
            }
            var producedResult: EnhancementResult? = null
            try {
                val analysis = try {
                    analyzeWorkspace(workspace)
                } catch (error: Exception) {
                    Timber.tag(UI_TAG).w(error, "Failed to analyze enhancement workspace for %s", photo.uri)
                    WorkspaceAnalysis(
                        metrics = EnhanceEngine.Metrics(0.0, 0.0, 0.0, 0.0),
                        width = 0,
                        height = 0,
                    )
                }
                val metrics = analysis.metrics
                val tileSize = DEFAULT_ENHANCE_TILE_SIZE
                val tileOverlap = DEFAULT_ENHANCE_TILE_OVERLAP
                val totalTiles = computeTileCount(analysis.width, analysis.height, tileSize, tileOverlap)
                val progressSamples = FloatArray(max(1, totalTiles)) { 0f }
                val startElapsed = SystemClock.elapsedRealtime()
                var lastEmitElapsed = startElapsed
                var lastEmitProgress = 0f
                var latestResult: EnhancementResult? = null
                var pipelineSnapshot: EnhanceEngine.Pipeline? = null
                val predictedProfile = EnhanceEngine.ProfileCalculator.calculate(metrics, normalized)
                if (totalTiles > 0) {
                    _enhancementState.update { state ->
                        state.copy(progressByTile = (0 until totalTiles).associateWith { 0f })
                    }
                }
                val delegatePlan = selectEnhancementDelegate(metrics, normalized)
                logEnhancement(
                    action = "enhance_start",
                    photo = photo,
                    "strength" to "%.2f".format(normalized),
                    "delegate_plan" to delegatePlan.delegateType.name.lowercase(),
                    "engine_delegate_plan" to delegatePlan.engineDelegate.name.lowercase(),
                    "tiles_total" to totalTiles,
                    "tile_size" to tileSize,
                    "tile_overlap" to tileOverlap,
                )
                suspend fun emitEnhancementMetrics(force: Boolean = false) {
                    val now = SystemClock.elapsedRealtime()
                    val progress = if (totalTiles <= 0) {
                        if (latestResult != null) 1f else 0f
                    } else {
                        var sum = 0f
                        val limit = min(totalTiles, progressSamples.size)
                        for (i in 0 until limit) {
                            sum += progressSamples[i].coerceIn(0f, 1f)
                        }
                        if (limit == 0) 0f else (sum / limit)
                    }.coerceIn(0f, 1f)
                    val tilesCompleted = if (totalTiles <= 0) {
                        if (latestResult != null) totalTiles else 0
                    } else {
                        progressSamples.count { it >= 0.999f }
                    }
                    if (!force) {
                        val elapsedSinceLast = now - lastEmitElapsed
                        val progressDelta = progress - lastEmitProgress
                        if (elapsedSinceLast < ENHANCE_METRICS_INTERVAL_MS && progressDelta < ENHANCE_METRICS_PROGRESS_DELTA) {
                            return
                        }
                    }
                    lastEmitElapsed = now
                    lastEmitProgress = progress
                    val elapsed = now - startElapsed
                    val eta = if (progress >= ENHANCE_METRICS_PROGRESS_DELTA && progress < 0.999f) {
                        ((elapsed / progress) * (1f - progress)).roundToLong()
                    } else {
                        null
                    }
                    val (ramMb, vramMb) = collectMemoryTelemetry()
                    val queueStats = uploadQueueRepository.getQueueStats()
                    val queueLength = queueStats.queued + queueStats.processing
                    val currentResult = latestResult
                    val pipelineSource = currentResult?.pipeline
                        ?: pipelineSnapshot
                        ?: EnhanceEngine.Pipeline(
                            tileSize = tileSize,
                            overlap = tileOverlap,
                            tileCount = totalTiles,
                        )
                    val tileCountSource = if (pipelineSource.tileCount > 0) {
                        pipelineSource.tileCount
                    } else {
                        totalTiles
                    }
                    val overlapActual = when {
                        pipelineSource.tileSizeActual > 0 -> min(
                            pipelineSource.overlapActual,
                            pipelineSource.tileSizeActual / 2,
                        )
                        pipelineSource.overlapActual > 0 -> pipelineSource.overlapActual
                        else -> min(tileOverlap, tileSize / 2)
                    }
                    val mixingWindowActual = when {
                        pipelineSource.mixingWindowActual > 0 -> pipelineSource.mixingWindowActual
                        overlapActual > 0 -> overlapActual * 2
                        else -> pipelineSource.mixingWindowActual
                    }
                    val mixingWindow = if (pipelineSource.mixingWindow > 0) {
                        pipelineSource.mixingWindow
                    } else {
                        mixingWindowActual
                    }
                    val pipeline = pipelineSource.copy(
                        tileCount = tileCountSource,
                        tilesCompleted = tilesCompleted.coerceAtMost(
                            max(tileCountSource, totalTiles)
                        ),
                        tileProgress = progress,
                        overlapActual = overlapActual,
                        mixingWindow = mixingWindow,
                        mixingWindowActual = mixingWindowActual,
                    )
                    val delegate = currentResult?.delegate ?: delegatePlan.delegateType
                    val engineDelegate = currentResult?.engineDelegate ?: delegatePlan.engineDelegate
                    val models = currentResult?.models
                    val profile = currentResult?.profile ?: predictedProfile
                    val metricsForLog = currentResult?.metrics ?: metrics
                    val timingsBase = currentResult?.timings ?: EnhanceEngine.Timings()
                    val timings = timingsBase.copy(
                        elapsed = elapsed,
                        eta = eta,
                    )
                    logEnhancementMetrics(
                        photo = photo,
                        delegate = delegate,
                        engineDelegate = engineDelegate,
                        pipeline = pipeline,
                        timings = timings,
                        metrics = metricsForLog,
                        profile = profile,
                        models = models,
                        progress = progress,
                        ramMb = ramMb,
                        vramMb = vramMb,
                        queueLength = queueLength,
                    )
                }
                viewModelScope.launch { emitEnhancementMetrics(force = true) }
                val progressCallback: (EnhanceEngine.TileProgress) -> Unit = { tileProgress ->
                    val index = tileProgress.index
                    val progress = tileProgress.progress
                    viewModelScope.launch {
                        _enhancementState.update { state ->
                            if (index < 0) {
                                return@update state
                            }
                            val updated = state.progressByTile.toMutableMap()
                            if (index < totalTiles) {
                                updated[index] = progress
                            }
                            state.copy(progressByTile = updated)
                        }
                        if (index in progressSamples.indices) {
                            progressSamples[index] = progress.coerceIn(0f, 1f)
                        }
                        tileProgress.pipeline?.let { pipelineSnapshot = it }
                        emitEnhancementMetrics()
                    }
                }
                fun updateNativeProgress(progress: Float) {
                    val clamped = progress.coerceIn(0f, 1f)
                    viewModelScope.launch {
                        _enhancementState.update { state ->
                            val updated = if (state.progressByTile.isEmpty()) {
                                mutableMapOf<Int, Float>().apply { put(0, clamped) }
                            } else {
                                state.progressByTile.toMutableMap().apply { put(0, clamped) }
                            }
                            state.copy(progressByTile = updated)
                        }
                        if (progressSamples.isNotEmpty()) {
                            progressSamples[0] = clamped
                        }
                        emitEnhancementMetrics()
                    }
                }

                var fallbackReason: String? = null

                suspend fun tryNativeEnhancement(): EnhancementResult? {
                    if (nativeEnhanceAdapter == null) {
                        fallbackReason = "adapter_unavailable"
                        return null
                    }
                    val previewOk = nativeEnhanceAdapter.computePreview(
                        sourceFile = workspace.source,
                        strength = normalized,
                    ) { value -> updateNativeProgress(value) }
                    if (!previewOk) {
                        fallbackReason = "preview_failed"
                        return null
                    }
                    val info = nativeEnhanceAdapter.computeFull(
                        sourceFile = workspace.source,
                        strength = normalized,
                        outputFile = workspace.output,
                        exif = workspace.exif,
                    ) { value -> updateNativeProgress(value) } ?: run {
                        if (fallbackReason == null) {
                            fallbackReason = "full_failed"
                        }
                        return null
                    }
                    if (info.cancelled == true) {
                        fallbackReason = "cancelled"
                        return null
                    }
                    val metricsResult = info.metrics
                    val enhancementMetrics = EnhanceEngine.Metrics(
                        lMean = metricsResult.lMean.toDouble(),
                        pDark = metricsResult.pDark.toDouble(),
                        bSharpness = metricsResult.bSharpness.toDouble(),
                        nNoise = metricsResult.nNoise.toDouble(),
                    )
                    val previewMs = info.previewTimingMs ?: 0L
                    val fullMs = info.fullTimingMs ?: 0L
                    val totalTiming = previewMs + fullMs
                    val fallbackTileSize = if (analysis.width > 0) analysis.width else tileSize
                    val nativeTileCount = max(1, totalTiles)
                    val nativeDelegate = info.delegateUsed ?: info.delegate
                    val stageFull = if (nativeDelegate == "vulkan") {
                        "native_full_vulkan"
                    } else {
                        "native_full"
                    }
                    val pipelineTileSize = info.tileSize ?: fallbackTileSize
                    val pipelineOverlap = info.tileOverlap ?: tileOverlap
                    val tilesTotal = info.tilesTotal ?: nativeTileCount
                    val tilesCompleted = info.tilesCompleted ?: tilesTotal
                    val pipelineTileUsed = info.tileUsed ?: (tilesTotal > 1)
                    val seamMaxDelta = info.seamMaxDelta ?: 0f
                    val seamMeanDelta = info.seamMeanDelta ?: 0f
                    val hasSeamFix = pipelineTileUsed && pipelineOverlap > 0 && tilesTotal > 0
                    val pipeline = EnhanceEngine.Pipeline(
                        stages = listOf(
                            "native_preview",
                            stageFull,
                        ),
                        tileSize = pipelineTileSize,
                        overlap = tileOverlap,
                        tileSizeActual = pipelineTileSize,
                        overlapActual = pipelineOverlap,
                        mixingWindow = 0,
                        mixingWindowActual = 0,
                        tileCount = tilesTotal,
                        tilesCompleted = tilesCompleted,
                        tileProgress = 1f,
                        tileUsed = pipelineTileUsed,
                        zeroDceIterations = 0,
                        zeroDceApplied = true,
                        zeroDceDelegateFallback = info.fallbackUsed == true,
                        restormerMix = predictedProfile.restormerMix,
                        restormerApplied = true,
                        restormerDelegateFallback = info.fallbackUsed == true,
                        hasSeamFix = hasSeamFix,
                        seamMaxDelta = seamMaxDelta,
                        seamMeanDelta = seamMeanDelta,
                    )
                    val timings = EnhanceEngine.Timings(
                        decode = previewMs,
                        metrics = 0,
                        zeroDce = 0,
                        restormer = 0,
                        blend = 0,
                        sharpen = 0,
                        vibrance = 0,
                        encode = fullMs,
                        exif = 0,
                        total = totalTiming,
                        elapsed = totalTiming,
                        eta = 0L,
                    )
                    val result = EnhancementResult(
                        sourceFile = workspace.source,
                        file = workspace.output,
                        uri = workspace.output.toUri(),
                        strength = normalized,
                        metrics = enhancementMetrics,
                        profile = predictedProfile,
                        delegate = EnhancementDelegateType.PRIMARY,
                        engineDelegate = delegatePlan.engineDelegate,
                        pipeline = pipeline,
                        timings = timings,
                        models = nativeEnhanceAdapter?.modelsTelemetry(),
                        uploadInfo = info,
                    )
                    pipelineSnapshot = pipeline
                    return result
                }

                val result = try {
                    if (delegatePlan.delegateType == EnhancementDelegateType.PRIMARY) {
                        val nativeResult = tryNativeEnhancement()
                        if (nativeResult != null) {
                            nativeResult
                        } else {
                            val reason = fallbackReason ?: "native_failed"
                            logEnhancement(
                                action = "delegate_fallback",
                                photo = photo,
                                "reason" to reason,
                                "delegate" to delegatePlan.delegateType.name.lowercase(),
                                "engine_delegate" to delegatePlan.engineDelegate.name.lowercase(),
                            )
                            runFallbackEnhancement(workspace, metrics, normalized)
                        }
                    } else {
                        fallbackReason = "delegate_unavailable"
                        logEnhancement(
                            action = "delegate_fallback",
                            photo = photo,
                            "reason" to fallbackReason,
                            "delegate" to delegatePlan.delegateType.name.lowercase(),
                            "engine_delegate" to delegatePlan.engineDelegate.name.lowercase(),
                        )
                        runFallbackEnhancement(workspace, metrics, normalized)
                    }
                } catch (error: CancellationException) {
                    throw error
                } catch (error: Exception) {
                    Timber.tag(UI_TAG).e(error, "Enhancement failed for %s", photo.uri)
                    fallbackReason = error.message ?: error::class.java.simpleName
                    logEnhancement(
                        action = "delegate_fallback",
                        photo = photo,
                        "reason" to (error.message ?: error::class.java.simpleName),
                        "delegate" to delegatePlan.delegateType.name.lowercase(),
                        "engine_delegate" to delegatePlan.engineDelegate.name.lowercase(),
                    )
                    runFallbackEnhancement(workspace, metrics, normalized)
                }
                producedResult = result
                latestResult = result
                val matchesCurrentPhoto = currentPhoto.value?.id == photo.id
                _enhancementState.update { state ->
                    state.copy(
                        inProgress = false,
                        isResultReady = true,
                        progressByTile = emptyMap(),
                        result = result,
                        resultUri = result.uri,
                        resultPhotoId = photo.id,
                        isResultForCurrentPhoto = matchesCurrentPhoto,
                    )
                }
                logEnhancementDecision(photo, delegatePlan, analysis, result)
                emitEnhancementMetrics(force = true)
                logEnhancementResult(photo, result)
                if (result.delegate == EnhancementDelegateType.FALLBACK) {
                    logEnhancement(
                        action = "enhance_fallback_result",
                        photo = photo,
                        "reason" to (fallbackReason ?: "unknown"),
                        "delegate" to result.delegate.name.lowercase(),
                        "engine_delegate" to (result.engineDelegate?.name?.lowercase() ?: "none"),
                        "pipeline" to result.pipeline.stages.joinToString(separator = "+"),
                        "tile_count" to result.pipeline.tileCount,
                        "tile_used" to result.pipeline.tileUsed,
                        "seam_max_delta" to result.pipeline.seamMaxDelta.format3(),
                        "seam_mean_delta" to result.pipeline.seamMeanDelta.format3(),
                        "seam_area" to result.pipeline.seamArea,
                        "seam_zero_area" to result.pipeline.seamZeroArea,
                        "seam_min_weight" to result.pipeline.seamMinWeight.format3(),
                        "seam_max_weight" to result.pipeline.seamMaxWeight.format3(),
                    )
                }
            } finally {
                if (producedResult == null) {
                    workspace.cleanup()
                }
            }
        }
        enhancementJob = job
        job.invokeOnCompletion { throwable ->
            if (throwable is CancellationException) {
                return@invokeOnCompletion
            }
            if (throwable != null) {
                Timber.tag(UI_TAG).e(throwable, "Enhancement failed for %s", photo.uri)
            }
            if (enhancementJob === job) {
                enhancementJob = null
            }
        }
    }

    private fun cancelEnhancementJob(resetToReady: Boolean = false) {
        val job = enhancementJob
        if (job != null) {
            job.cancel()
            enhancementJob = null
        }
        if (resetToReady) {
            disposeEnhancementResult(_enhancementState.value.result)
        }
        _enhancementState.update { state ->
            state.copy(
                inProgress = false,
                isResultReady = if (resetToReady) true else false,
                progressByTile = emptyMap(),
                result = if (resetToReady) null else state.result,
                resultUri = null,
                resultPhotoId = null,
                isResultForCurrentPhoto = false,
            )
        }
    }

    private fun disposeEnhancementResult(
        result: EnhancementResult?,
        disposition: EnhancementResultDisposition = EnhancementResultDisposition.DISCARD,
    ) {
        val target = result ?: return
        when (disposition) {
            EnhancementResultDisposition.DISCARD -> {
                runCatching { if (target.file.exists()) target.file.delete() }
                runCatching { if (target.sourceFile.exists()) target.sourceFile.delete() }
            }
            EnhancementResultDisposition.ENQUEUED -> {
                runCatching { if (target.sourceFile.exists()) target.sourceFile.delete() }
            }
            EnhancementResultDisposition.UPLOADED -> {
                runCatching { if (target.file.exists()) target.file.delete() }
                runCatching { if (target.sourceFile.exists()) target.sourceFile.delete() }
            }
        }
    }

    private fun scheduleUploadCleanup(data: PendingUploadCleanup) {
        pendingCleanupJobs.remove(data.idempotencyKey)?.cancel()
        val job = viewModelScope.launch {
            try {
                val finalState = awaitUploadCompletion(data)
                if (finalState == UploadItemState.FAILED) {
                    logEnhancement(
                        action = "cleanup_error",
                        photo = data.photo,
                        "reason" to "upload_failed",
                        "upload_state" to finalState.name.lowercase(),
                        "cleanup_result" to data.useEnhancedResult,
                        "cleanup_strategy" to "post_upload",
                    )
                    return@launch
                }
                val outcome = performUploadCleanup(data)
                val action = if (outcome.isSuccess) "cleanup_ok" else "cleanup_error"
                val cleanupDetails = mutableListOf(
                    "source_deleted" to outcome.source.success,
                    "source_attempts" to outcome.source.attempts,
                    "result_deleted" to outcome.result.success,
                    "result_attempts" to outcome.result.attempts,
                    "upload_state" to (finalState?.name?.lowercase() ?: "unknown"),
                    "cleanup_result" to data.useEnhancedResult,
                    "cleanup_strategy" to "post_upload",
                )
                outcome.source.lastError?.let { cleanupDetails += "source_error" to it }
                outcome.result.lastError?.let { cleanupDetails += "result_error" to it }
                logEnhancement(
                    action = action,
                    photo = data.photo,
                    *cleanupDetails.toTypedArray(),
                )
                val enhanceCleanupDetails = mutableListOf(
                    "source_deleted" to outcome.source.success,
                    "result_deleted" to outcome.result.success,
                    "cleanup_attempts_source" to outcome.source.attempts,
                    "cleanup_attempts_result" to outcome.result.attempts,
                    "result_present" to (data.enhancementResult != null),
                    "upload_state" to (finalState?.name?.lowercase() ?: "unknown"),
                    "cleanup_strategy" to "post_upload",
                )
                logEnhancement(
                    action = "enhance_cleanup",
                    photo = data.photo,
                    *enhanceCleanupDetails.toTypedArray(),
                )
            } catch (error: Exception) {
                logEnhancement(
                    action = "cleanup_error",
                    photo = data.photo,
                    "reason" to (error.message ?: error::class.simpleName?.lowercase()),
                    "cleanup_result" to data.useEnhancedResult,
                    "cleanup_strategy" to "post_upload",
                )
            } finally {
                pendingCleanupJobs.remove(data.idempotencyKey)
            }
        }
        pendingCleanupJobs[data.idempotencyKey] = job
    }

    private suspend fun awaitUploadCompletion(data: PendingUploadCleanup): UploadItemState? {
        uploadQueueRepository.observeQueuedOrProcessing(data.enqueueUri)
            .filter { enqueued -> !enqueued }
            .first()
        return uploadQueueRepository.observeQueue()
            .map { entries ->
                entries.firstOrNull { entry ->
                    entry.entity.idempotencyKey == data.idempotencyKey ||
                        entry.entity.photoId == data.photo.id
                }?.state
            }
            .firstOrNull { state ->
                state == null || state == UploadItemState.SUCCEEDED || state == UploadItemState.FAILED
            }
    }

    private suspend fun performUploadCleanup(data: PendingUploadCleanup): CleanupOutcome {
        val sourceAttempt = deletePhotoDocumentWithRetry(data.documentInfo.uri)
        val resultAttempt = deleteEnhancementFileWithRetry(data.enhancementResult)
        data.enhancementResult?.let { disposeEnhancementResult(it, EnhancementResultDisposition.UPLOADED) }
        return CleanupOutcome(source = sourceAttempt, result = resultAttempt)
    }

    private suspend fun deletePhotoDocumentWithRetry(uri: Uri): CleanupAttempt =
        retryCleanup { deletePhotoDocumentOnce(uri) }

    private suspend fun deleteEnhancementFileWithRetry(result: EnhancementResult?): CleanupAttempt {
        val target = result ?: return CleanupAttempt(success = true, attempts = 0, lastError = null)
        return retryCleanup {
            withContext(Dispatchers.IO) {
                if (!target.file.exists()) {
                    return@withContext true
                }
                target.file.delete() || !target.file.exists()
            }
        }
    }

    private suspend fun deletePhotoDocumentOnce(uri: Uri): Boolean = withContext(Dispatchers.IO) {
        when {
            uri.scheme == ContentResolver.SCHEME_FILE -> {
                val path = uri.path ?: return@withContext true
                val file = File(path)
                if (!file.exists()) {
                    return@withContext true
                }
                file.delete() || !file.exists()
            }
            uri.authority == MediaStore.AUTHORITY -> deleteMediaStoreDocument(uri)
            else -> {
                val document = DocumentFile.fromSingleUri(context, uri) ?: return@withContext true
                if (!document.exists()) {
                    return@withContext true
                }
                document.delete() || !document.exists()
            }
        }
    }

    private fun deleteMediaStoreDocument(uri: Uri): Boolean {
        val resolver = context.contentResolver
        val rowsDeleted = runCatching { resolver.delete(uri, null, null) }
            .getOrElse { error ->
                if (error is RecoverableSecurityException || error is SecurityException) {
                    return false
                }
                throw error
            }
        if (rowsDeleted > 0) {
            return true
        }
        return !mediaStoreEntryExists(resolver, uri)
    }

    private fun mediaStoreEntryExists(resolver: ContentResolver, uri: Uri): Boolean {
        val projection = arrayOf(MediaStore.MediaColumns._ID)
        return runCatching {
            resolver.query(uri, projection, null, null, null)?.use(Cursor::moveToFirst) ?: false
        }.getOrElse { true }
    }

    private suspend fun retryCleanup(
        attempts: Int = 3,
        block: suspend () -> Boolean,
    ): CleanupAttempt {
        var lastError: String? = null
        repeat(attempts) { index ->
            val success = runCatching { block() }.getOrElse { error ->
                lastError = error.message ?: error::class.simpleName
                false
            }
            if (success) {
                return CleanupAttempt(success = true, attempts = index + 1, lastError = lastError)
            }
            if (index < attempts - 1) {
                delay(250L)
            }
        }
        return CleanupAttempt(success = false, attempts = attempts, lastError = lastError)
    }

    private suspend fun createEnhancementWorkspace(photo: PhotoItem): EnhancementWorkspace =
        withContext(Dispatchers.IO) {
            val directory = File(context.cacheDir, "enhance")
            if (!directory.exists() && !directory.mkdirs()) {
                throw IOException("Unable to create enhancement cache directory at ${directory.absolutePath}")
            }
            val source = File.createTempFile("src_", ".jpg", directory)
            val resolver = context.contentResolver
            val normalizedUri = resolver.requireOriginalIfNeeded(photo.uri)
            resolver.logUriReadDebug("ViewerViewModel.enhance", photo.uri, normalizedUri)
            resolver.openInputStream(normalizedUri)?.use { input ->
                source.outputStream().use { output -> input.copyTo(output) }
            } ?: throw IOException("Unable to open input stream for $normalizedUri")
            val exif = runCatching { ExifInterface(source) }.getOrNull()
            val output = File(directory, "${source.nameWithoutExtension}_out.jpg")
            EnhancementWorkspace(source = source, output = output, exif = exif)
        }

    private suspend fun analyzeWorkspace(workspace: EnhancementWorkspace): WorkspaceAnalysis =
        withContext(Dispatchers.IO) {
            val buffer = EnhanceEngine.BitmapImageDecoder().decode(workspace.source)
            val metrics = EnhanceEngine.MetricsCalculator.calculate(buffer)
            WorkspaceAnalysis(metrics = metrics, width = buffer.width, height = buffer.height)
        }

    private fun selectEnhancementDelegate(
        metrics: EnhanceEngine.Metrics,
        strength: Float,
    ): EnhancementDelegatePlan {
        if (nativeEnhanceAdapter?.isReady() == true) {
            return EnhancementDelegatePlan(
                delegateType = EnhancementDelegateType.PRIMARY,
                engineDelegate = selectEngineDelegate(),
            )
        }
        return EnhancementDelegatePlan(
            delegateType = EnhancementDelegateType.FALLBACK,
            engineDelegate = EnhanceEngine.Delegate.CPU,
        )
    }

    private fun selectEngineDelegate(): EnhanceEngine.Delegate = EnhanceEngine.Delegate.CPU

    private suspend fun runFallbackEnhancement(
        workspace: EnhancementWorkspace,
        metrics: EnhanceEngine.Metrics,
        strength: Float,
    ): EnhancementResult = withContext(Dispatchers.IO) {
        if (workspace.output.exists()) {
            runCatching { workspace.output.delete() }
        }
        workspace.source.copyTo(workspace.output, overwrite = true)
        EnhancementResult(
            sourceFile = workspace.source,
            file = workspace.output,
            uri = workspace.output.toUri(),
            strength = strength,
            metrics = metrics,
            profile = FALLBACK_PROFILE,
            delegate = EnhancementDelegateType.FALLBACK,
            engineDelegate = null,
            pipeline = EnhanceEngine.Pipeline(
                stages = listOf("copy"),
                tileSize = 0,
                overlap = 0,
                tileCount = 0,
                tilesCompleted = 0,
                tileProgress = 0f,
                zeroDceIterations = 0,
                zeroDceApplied = false,
                restormerMix = 0f,
                restormerApplied = false,
                hasSeamFix = false,
            ),
            timings = EnhanceEngine.Timings(),
            models = null,
        )
    }

    private fun strengthsEqual(first: Float, second: Float): Boolean {
        return abs(first - second) < 0.0001f
    }

    private fun computeTileCount(width: Int, height: Int, tileSize: Int, overlap: Int): Int {
        if (tileSize <= 0 || width <= 0 || height <= 0) {
            return 0
        }
        val safeTile = tileSize.coerceAtLeast(1)
        val safeOverlap = overlap.coerceAtLeast(0)
        val step = max(1, safeTile - min(safeOverlap, safeTile / 2))
        val tilesX = ceil(width / step.toDouble()).toInt()
        val tilesY = ceil(height / step.toDouble()).toInt()
        return (tilesX * tilesY).coerceAtLeast(0)
    }

    private fun EnhancementWorkspace.cleanup() {
        runCatching { if (source.exists()) source.delete() }
        runCatching { if (output.exists()) output.delete() }
    }

    private fun EnhancementResult.zeroDceBackend(): String = models?.zeroDce?.backend?.name?.lowercase() ?: "none"

    private fun EnhancementResult.restormerBackend(): String = models?.restormer?.backend?.name?.lowercase() ?: "none"

    private fun EnhancementResult.zeroDceSha(): String = models?.zeroDce?.checksum ?: "none"

    private fun zeroDceBackend(models: EnhanceEngine.ModelsTelemetry?): String =
        models?.zeroDce?.backend?.name?.lowercase() ?: "none"

    private fun restormerBackend(models: EnhanceEngine.ModelsTelemetry?): String =
        models?.restormer?.backend?.name?.lowercase() ?: "none"

    private fun zeroDceSha(models: EnhanceEngine.ModelsTelemetry?): String =
        models?.zeroDce?.checksum ?: "none"

    private fun restormerSha(models: EnhanceEngine.ModelsTelemetry?): String =
        models?.restormer?.checksum ?: "none"

    private fun zeroDceShaOk(models: EnhanceEngine.ModelsTelemetry?): Boolean? =
        models?.zeroDce?.checksumOk

    private fun restormerShaOk(models: EnhanceEngine.ModelsTelemetry?): Boolean? =
        models?.restormer?.checksumOk

    private fun collectMemoryTelemetry(): Pair<Double, Double?> {
        val runtime = Runtime.getRuntime()
        val usedMb = (runtime.totalMemory() - runtime.freeMemory()).toDouble() / BYTES_IN_MB
        val memoryInfo = Debug.MemoryInfo()
        Debug.getMemoryInfo(memoryInfo)
        val graphicsKb = memoryInfo.memoryStats["summary.graphics"]?.toLongOrNull()
        val graphicsMb = graphicsKb?.div(1024.0)
        return usedMb to graphicsMb
    }

    private fun Double.format3(): String = String.format(Locale.US, "%.3f", this)
    private fun Float.format3(): String = String.format(Locale.US, "%.3f", this)
    private fun Float.format2(): String = String.format(Locale.US, "%.2f", this)
    private fun Double.format1(): String = String.format(Locale.US, "%.1f", this)

    private fun logEnhancement(action: String, photo: PhotoItem, vararg details: Pair<String, Any?>) {
        val message = UploadLog.message(
            category = ENHANCE_CATEGORY,
            action = action,
            photoId = photo.id,
            uri = photo.uri,
            details = details,
        )
        Timber.tag(ENHANCE_TAG).i(message)
        val payload = LinkedHashMap<String, Any?>(details.size + 4)
        payload["photo_id"] = photo.id
        payload["uri"] = photo.uri.toString()
        details.forEach { (key, value) ->
            if (key.isNotBlank()) {
                payload[key] = value
            }
        }
        EnhanceLogging.logEvent(action, payload)
    }

    private fun logEnhancementDecision(
        photo: PhotoItem,
        plan: EnhancementDelegatePlan,
        analysis: WorkspaceAnalysis,
        result: EnhancementResult,
    ) {
        val pipelineStages = result.pipeline.stages.joinToString(separator = "+").ifEmpty { "none" }
        val engineDelegateActual = result.engineDelegate?.name?.lowercase() ?: "none"
        logEnhancement(
            action = "enhance_decision",
            photo = photo,
            "strength" to result.strength.format2(),
            "pipeline" to pipelineStages,
            "delegate_plan" to plan.delegateType.name.lowercase(),
            "delegate_actual" to result.delegate.name.lowercase(),
            "engine_delegate_plan" to plan.engineDelegate.name.lowercase(),
            "engine_delegate_actual" to engineDelegateActual,
            "zero_dce_backend" to zeroDceBackend(result.models),
            "zero_dce_sha256" to zeroDceSha(result.models),
            "sha256_ok_zero_dce" to zeroDceShaOk(result.models),
            "restormer_backend" to restormerBackend(result.models),
            "restormer_sha256" to restormerSha(result.models),
            "sha256_ok_restormer" to restormerShaOk(result.models),
            "tile_used" to result.pipeline.tileUsed,
            "k_dce" to result.profile.kDce.format3(),
            "alpha_detail" to result.profile.alphaDetail.format3(),
            "restormer_mix" to result.profile.restormerMix.format3(),
            "sharpen_amount" to result.profile.sharpenAmount.format3(),
            "sharpen_radius" to result.profile.sharpenRadius.format3(),
            "sharpen_threshold" to result.profile.sharpenThreshold.format3(),
            "vibrance_gain" to result.profile.vibranceGain.format3(),
            "saturation_gain" to result.profile.saturationGain.format3(),
            "tile_size" to result.pipeline.tileSize,
            "tile_overlap" to result.pipeline.overlap,
            "tile_size_actual" to result.pipeline.tileSizeActual,
            "tile_overlap_actual" to result.pipeline.overlapActual,
            "mixing_window" to result.pipeline.mixingWindow,
            "mixing_window_actual" to result.pipeline.mixingWindowActual,
            "tile_count" to result.pipeline.tileCount,
            "tiles_completed" to result.pipeline.tilesCompleted,
            "tile_progress" to result.pipeline.tileProgress.format3(),
            "seam_max_delta" to result.pipeline.seamMaxDelta.format3(),
            "seam_mean_delta" to result.pipeline.seamMeanDelta.format3(),
            "seam_area" to result.pipeline.seamArea,
            "seam_zero_area" to result.pipeline.seamZeroArea,
            "seam_min_weight" to result.pipeline.seamMinWeight.format3(),
            "seam_max_weight" to result.pipeline.seamMaxWeight.format3(),
            "zero_dce_iterations" to result.pipeline.zeroDceIterations,
            "zero_dce_applied" to result.pipeline.zeroDceApplied,
            "restormer_applied" to result.pipeline.restormerApplied,
            "zero_dce_delegate_fallback" to result.pipeline.zeroDceDelegateFallback,
            "restormer_delegate_fallback" to result.pipeline.restormerDelegateFallback,
            "has_seam_fix" to result.pipeline.hasSeamFix,
            "metrics_l_mean" to analysis.metrics.lMean.format3(),
            "metrics_p_dark" to analysis.metrics.pDark.format3(),
            "metrics_b_sharpness" to analysis.metrics.bSharpness.format3(),
            "metrics_n_noise" to analysis.metrics.nNoise.format3(),
        )
    }

    private fun logEnhancementMetrics(
        photo: PhotoItem,
        delegate: EnhancementDelegateType,
        engineDelegate: EnhanceEngine.Delegate?,
        pipeline: EnhanceEngine.Pipeline,
        timings: EnhanceEngine.Timings,
        metrics: EnhanceEngine.Metrics,
        profile: EnhanceEngine.Profile,
        models: EnhanceEngine.ModelsTelemetry?,
        progress: Float,
        ramMb: Double,
        vramMb: Double?,
        queueLength: Int,
    ) {
        val pipelineStages = pipeline.stages.joinToString(separator = "+").ifEmpty { "none" }
        val engineDelegateActual = engineDelegate?.name?.lowercase() ?: "none"
        logEnhancement(
            action = "enhance_metrics",
            photo = photo,
            "pipeline" to pipelineStages,
            "delegate" to delegate.name.lowercase(),
            "delegate_actual" to delegate.name.lowercase(),
            "engine_delegate" to engineDelegateActual,
            "zero_dce_backend" to zeroDceBackend(models),
            "zero_dce_sha256" to zeroDceSha(models),
            "sha256_ok_zero_dce" to zeroDceShaOk(models),
            "restormer_backend" to restormerBackend(models),
            "restormer_sha256" to restormerSha(models),
            "sha256_ok_restormer" to restormerShaOk(models),
            "tile_used" to pipeline.tileUsed,
            "seam_max_delta" to pipeline.seamMaxDelta.format3(),
            "seam_mean_delta" to pipeline.seamMeanDelta.format3(),
            "seam_area" to pipeline.seamArea,
            "seam_zero_area" to pipeline.seamZeroArea,
            "seam_min_weight" to pipeline.seamMinWeight.format3(),
            "seam_max_weight" to pipeline.seamMaxWeight.format3(),
            "mixing_window" to pipeline.mixingWindow,
            "tile_size" to pipeline.tileSize,
            "tile_overlap" to pipeline.overlap,
            "tile_size_actual" to pipeline.tileSizeActual,
            "tile_overlap_actual" to pipeline.overlapActual,
            "tile_count" to pipeline.tileCount,
            "tiles_completed" to pipeline.tilesCompleted,
            "tile_progress" to pipeline.tileProgress.format3(),
            "mixing_window_actual" to pipeline.mixingWindowActual,
            "zero_dce_iterations" to pipeline.zeroDceIterations,
            "zero_dce_applied" to pipeline.zeroDceApplied,
            "restormer_applied" to pipeline.restormerApplied,
            "zero_dce_delegate_fallback" to pipeline.zeroDceDelegateFallback,
            "restormer_delegate_fallback" to pipeline.restormerDelegateFallback,
            "has_seam_fix" to pipeline.hasSeamFix,
            "l_mean" to metrics.lMean.format3(),
            "p_dark" to metrics.pDark.format3(),
            "b_sharpness" to metrics.bSharpness.format3(),
            "n_noise" to metrics.nNoise.format3(),
            "k_dce" to profile.kDce.format3(),
            "alpha_detail" to profile.alphaDetail.format3(),
            "restormer_mix" to profile.restormerMix.format3(),
            "sharpen_amount" to profile.sharpenAmount.format3(),
            "vibrance_gain" to profile.vibranceGain.format3(),
            "saturation_gain" to profile.saturationGain.format3(),
            "progress" to progress.format3(),
            "elapsed_ms" to timings.elapsed,
            "eta_ms" to (timings.eta ?: -1L),
            "ram_mb" to ramMb.format1(),
            "vram_mb" to vramMb?.format1(),
            "queue_len" to queueLength,
        )
    }

    private fun logEnhancementResult(
        photo: PhotoItem,
        result: EnhancementResult,
    ) {
        val pipelineStages = result.pipeline.stages.joinToString(separator = "+").ifEmpty { "none" }
        val engineDelegateActual = result.engineDelegate?.name?.lowercase() ?: "none"
        val timings = result.timings
        val nativeInfo = result.uploadInfo
        logEnhancement(
            action = "enhance_result",
            photo = photo,
            "pipeline" to pipelineStages,
            "delegate" to result.delegate.name.lowercase(),
            "delegate_actual" to result.delegate.name.lowercase(),
            "engine_delegate" to engineDelegateActual,
            "strength" to result.strength.format2(),
            "file_size" to result.file.length(),
            "zero_dce_backend" to zeroDceBackend(result.models),
            "zero_dce_sha256" to zeroDceSha(result.models),
            "sha256_ok_zero_dce" to zeroDceShaOk(result.models),
            "restormer_backend" to restormerBackend(result.models),
            "restormer_sha256" to restormerSha(result.models),
            "sha256_ok_restormer" to restormerShaOk(result.models),
            "tile_used" to result.pipeline.tileUsed,
            "seam_max_delta" to result.pipeline.seamMaxDelta.format3(),
            "seam_mean_delta" to result.pipeline.seamMeanDelta.format3(),
            "seam_area" to result.pipeline.seamArea,
            "seam_zero_area" to result.pipeline.seamZeroArea,
            "seam_min_weight" to result.pipeline.seamMinWeight.format3(),
            "seam_max_weight" to result.pipeline.seamMaxWeight.format3(),
            "duration_total_ms" to timings.total,
            "duration_decode_ms" to timings.decode,
            "duration_metrics_ms" to timings.metrics,
            "duration_zero_dce_ms" to timings.zeroDce,
            "duration_restormer_ms" to timings.restormer,
            "duration_blend_ms" to timings.blend,
            "duration_sharpen_ms" to timings.sharpen,
            "duration_vibrance_ms" to timings.vibrance,
            "duration_encode_ms" to timings.encode,
            "duration_exif_ms" to timings.exif,
            "tile_size" to result.pipeline.tileSize,
            "tile_overlap" to result.pipeline.overlap,
            "tile_size_actual" to result.pipeline.tileSizeActual,
            "tile_overlap_actual" to result.pipeline.overlapActual,
            "mixing_window" to result.pipeline.mixingWindow,
            "mixing_window_actual" to result.pipeline.mixingWindowActual,
            "tile_count" to result.pipeline.tileCount,
            "zero_dce_iterations" to result.pipeline.zeroDceIterations,
            "zero_dce_applied" to result.pipeline.zeroDceApplied,
            "restormer_applied" to result.pipeline.restormerApplied,
            "zero_dce_delegate_fallback" to result.pipeline.zeroDceDelegateFallback,
            "restormer_delegate_fallback" to result.pipeline.restormerDelegateFallback,
            "has_seam_fix" to result.pipeline.hasSeamFix,
            "native_delegate_used" to nativeInfo?.delegateUsed,
            "native_force_cpu_reason" to nativeInfo?.forceCpuReason,
            "native_tile_used" to nativeInfo?.tileUsed,
            "native_tile_size" to nativeInfo?.tileSize,
            "native_tile_overlap" to nativeInfo?.tileOverlap,
            "native_tiles_total" to nativeInfo?.tilesTotal,
            "native_tiles_completed" to nativeInfo?.tilesCompleted,
            "native_seam_max_delta" to nativeInfo?.seamMaxDelta?.format3(),
            "native_seam_mean_delta" to nativeInfo?.seamMeanDelta?.format3(),
            "native_gpu_alloc_retry_count" to nativeInfo?.gpuAllocRetryCount,
            "native_fallback_used" to nativeInfo?.fallbackUsed,
            "native_fallback_cause" to nativeInfo?.fallbackCause,
            "native_duration_ms_cpu" to nativeInfo?.durationMsCpu,
            "native_duration_ms_vulkan" to nativeInfo?.durationMsVulkan,
        )
    }

    private fun restoreUndoStack() {
        val saved = savedStateHandle.get<ArrayList<UndoEntryState>>(undoStackKey)
        if (saved.isNullOrEmpty()) {
            _undoCount.value = 0
            updateCanUndo()
            return
        }
        saved.mapNotNull { state ->
            runCatching { state.toUserAction() }.getOrNull()
        }.forEach { action ->
            undoStack.addLast(action)
        }
        _undoCount.value = undoStack.size
        updateCanUndo()
    }

    private suspend fun buildIdempotencyKey(info: DocumentInfo): String = withContext(Dispatchers.IO) {
        val digest = Hashing.sha256(context.contentResolver, info.uri)
        idempotencyKeyFromContentSha256(digest)
    }

    sealed interface ViewerEvent {
        data class ShowSnackbar(
            @StringRes val messageRes: Int,
            val withUndo: Boolean = false
        ) : ViewerEvent
        data class ShowToast(@StringRes val messageRes: Int) : ViewerEvent
        data class RequestDelete(val intentSender: IntentSender) : ViewerEvent
        data class RequestWrite(val intentSender: IntentSender) : ViewerEvent
        data object RefreshPhotos : ViewerEvent
    }

    sealed interface UserAction {
        data class Skip(val fromIndex: Int, val toIndex: Int) : UserAction
        data class MovedToProcessing(
            val fromUri: Uri,
            val toUri: Uri,
            val originalParent: Uri,
            val displayName: String,
            val fromIndex: Int,
            val toIndex: Int
        ) : UserAction
        data class EnqueuedUpload(
            val uri: Uri,
            val fromIndex: Int,
            val toIndex: Int
        ) : UserAction
        data class QueuedDeletion(
            val mediaId: Long,
            val uri: Uri,
            val fromIndex: Int,
            val toIndex: Int
        ) : UserAction
        data class Deleted(
            val uri: Uri,
            val originalParent: Uri,
            val displayName: String,
            val mimeType: String?,
            val backupPath: String?,
            val fromIndex: Int,
            val toIndex: Int,
            val takenAt: Instant?
        ) : UserAction
    }

    enum class ViewerActionInProgress {
        Processing,
        Upload,
        Delete
    }

    enum class DeleteResult {
        Success,
        Cancelled,
        Failed
    }

    private data class DocumentInfo(
        val uri: Uri,
        val displayName: String,
        val parentUri: Uri,
        val size: Long?,
        val lastModified: Long?,
        val mimeType: String?
    )

    private data class PendingDelete(
        val photo: PhotoItem,
        val documentInfo: DocumentInfo,
        val backup: DeleteBackup?,
        val fromIndex: Int,
        val toIndex: Int
    )

    private data class PendingBatchDelete(
        val photos: List<PhotoItem>
    )

    private data class PendingBatchMove(
        val photos: List<PhotoItem>,
        val successCount: Int = 0,
        val lastSuccessUri: Uri? = null,
        val requestType: MovePermissionType? = null
    )

    private data class PendingSingleMove(
        val photo: PhotoItem,
        val documentInfo: DocumentInfo,
        val fromIndex: Int,
        val toIndex: Int
    )

    private data class PendingUploadCleanup(
        val photo: PhotoItem,
        val documentInfo: DocumentInfo,
        val enhancementResult: EnhancementResult?,
        val useEnhancedResult: Boolean,
        val idempotencyKey: String,
        val enqueueUri: Uri,
    )

    private data class CleanupAttempt(
        val success: Boolean,
        val attempts: Int,
        val lastError: String?,
    )

    private data class CleanupOutcome(
        val source: CleanupAttempt,
        val result: CleanupAttempt,
    ) {
        val isSuccess: Boolean get() = source.success && result.success
    }

    private enum class MovePermissionType { Write, Delete }

    private data class DeleteBackup(val file: File) {
        val path: String = file.absolutePath

        fun delete() {
            if (file.exists()) {
                file.delete()
            }
        }
    }

    private data class UndoEntryState(
        val type: UserActionType,
        val fromIndex: Int,
        val toIndex: Int,
        val fromUri: String?,
        val toUri: String?,
        val originalParent: String?,
        val displayName: String?,
        val mimeType: String?,
        val backupPath: String?,
        val mediaId: Long? = null,
        val takenAt: Long?
    ) : Serializable

    private enum class UserActionType : Serializable {
        Skip,
        MovedToProcessing,
        EnqueuedUpload,
        QueuedDeletion,
        Deleted
    }

    private fun UserAction.toState(): UndoEntryState = when (this) {
        is UserAction.Skip -> UndoEntryState(
            type = UserActionType.Skip,
            fromIndex = fromIndex,
            toIndex = toIndex,
            fromUri = null,
            toUri = null,
            originalParent = null,
            displayName = null,
            mimeType = null,
            backupPath = null,
            takenAt = null
        )
        is UserAction.MovedToProcessing -> UndoEntryState(
            type = UserActionType.MovedToProcessing,
            fromIndex = fromIndex,
            toIndex = toIndex,
            fromUri = fromUri.toString(),
            toUri = toUri.toString(),
            originalParent = originalParent.toString(),
            displayName = displayName,
            mimeType = null,
            backupPath = null,
            takenAt = null
        )
        is UserAction.EnqueuedUpload -> UndoEntryState(
            type = UserActionType.EnqueuedUpload,
            fromIndex = fromIndex,
            toIndex = toIndex,
            fromUri = uri.toString(),
            toUri = null,
            originalParent = null,
            displayName = null,
            mimeType = null,
            backupPath = null,
            takenAt = null
        )
        is UserAction.QueuedDeletion -> UndoEntryState(
            type = UserActionType.QueuedDeletion,
            fromIndex = fromIndex,
            toIndex = toIndex,
            fromUri = uri.toString(),
            toUri = null,
            originalParent = null,
            displayName = null,
            mimeType = null,
            backupPath = null,
            mediaId = mediaId,
            takenAt = null
        )
        is UserAction.Deleted -> UndoEntryState(
            type = UserActionType.Deleted,
            fromIndex = fromIndex,
            toIndex = toIndex,
            fromUri = uri.toString(),
            toUri = null,
            originalParent = originalParent.toString(),
            displayName = displayName,
            mimeType = mimeType,
            backupPath = backupPath,
            takenAt = takenAt?.toEpochMilli()
        )
    }

    private fun UndoEntryState.toUserAction(): UserAction = when (type) {
        UserActionType.Skip -> UserAction.Skip(
            fromIndex = fromIndex,
            toIndex = toIndex
        )
        UserActionType.MovedToProcessing -> UserAction.MovedToProcessing(
            fromUri = Uri.parse(requireNotNull(fromUri)),
            toUri = Uri.parse(requireNotNull(toUri)),
            originalParent = Uri.parse(requireNotNull(originalParent)),
            displayName = requireNotNull(displayName),
            fromIndex = fromIndex,
            toIndex = toIndex
        )
        UserActionType.EnqueuedUpload -> UserAction.EnqueuedUpload(
            uri = Uri.parse(requireNotNull(fromUri)),
            fromIndex = fromIndex,
            toIndex = toIndex
        )
        UserActionType.QueuedDeletion -> UserAction.QueuedDeletion(
            mediaId = requireNotNull(mediaId),
            uri = Uri.parse(requireNotNull(fromUri)),
            fromIndex = fromIndex,
            toIndex = toIndex
        )
        UserActionType.Deleted -> UserAction.Deleted(
            uri = Uri.parse(requireNotNull(fromUri)),
            originalParent = Uri.parse(requireNotNull(originalParent)),
            displayName = requireNotNull(displayName),
            mimeType = mimeType,
            backupPath = backupPath,
            fromIndex = fromIndex,
            toIndex = toIndex,
            takenAt = takenAt?.let(Instant::ofEpochMilli)
        )
    }

    companion object {
        private const val DEFAULT_FILE_NAME = "photo.jpg"
        private const val DEFAULT_MIME = "image/jpeg"
        private const val QUEUE_DELETE_REASON = "user_delete"
        private const val DELETION_QUEUE_TAG = "DeletionQueue"
        private const val LOG_TAG = "ViewerViewModel"
        private const val UI_TAG = "UI"
        private const val PERMISSION_TAG = "Permissions"
<<<<<<< HEAD
        private const val CALENDAR_DEBUG_TAG = "ViewerCalendar"
=======
        private const val CALENDAR_DEBUG_TAG = "CalendarDebug"
>>>>>>> 9dc79a50
        private const val MIN_ENHANCEMENT_STRENGTH = 0f
        private const val MAX_ENHANCEMENT_STRENGTH = 1f
        private const val ENHANCE_TAG = "Enhance"
        private const val ENHANCE_CATEGORY = "ENHANCE"
        private const val DEFAULT_ENHANCE_TILE_SIZE = 384
        private const val DEFAULT_ENHANCE_TILE_OVERLAP = 64
        private const val ENHANCE_METRICS_INTERVAL_MS = 1_000L
        private const val ENHANCE_METRICS_PROGRESS_DELTA = 0.01f
        private const val ENHANCE_ADAPTER_INIT_DELAY_MS = 1_000L
        private const val BYTES_IN_MB = 1024.0 * 1024.0
        private val FALLBACK_PROFILE = EnhanceEngine.Profile(
            isLowLight = false,
            kDce = 0f,
            restormerMix = 0f,
            alphaDetail = 0f,
            sharpenAmount = 0f,
            sharpenRadius = 1f,
            sharpenThreshold = 0.02f,
            vibranceGain = 0f,
            saturationGain = 1f,
        )

        internal var buildVersionOverride: Int? = null
        
        internal var mediaStoreDeleteRequestFactory: (ContentResolver, List<Uri>) -> PendingIntent = { resolver, uris ->
            MediaStore.createDeleteRequest(resolver, uris)
        }
    }

    data class EnhancementState(
        val strength: Float = 0f,
        val progressByTile: Map<Int, Float> = emptyMap(),
        val inProgress: Boolean = false,
        val isResultReady: Boolean = true,
        val result: EnhancementResult? = null,
        val resultUri: Uri? = null,
        val resultPhotoId: String? = null,
        val isResultForCurrentPhoto: Boolean = false,
    )

    enum class EnhancementResultDisposition { DISCARD, ENQUEUED, UPLOADED }

    data class EnhancementResult(
        val sourceFile: File,
        val file: File,
        val uri: Uri,
        val strength: Float,
        val metrics: EnhanceEngine.Metrics,
        val profile: EnhanceEngine.Profile,
        val delegate: EnhancementDelegateType,
        val engineDelegate: EnhanceEngine.Delegate?,
        val pipeline: EnhanceEngine.Pipeline,
        val timings: EnhanceEngine.Timings,
        val models: EnhanceEngine.ModelsTelemetry?,
        val uploadInfo: UploadEnhancementInfo? = null,
    )

    enum class EnhancementDelegateType { PRIMARY, FALLBACK }

    private data class EnhancementDelegatePlan(
        val delegateType: EnhancementDelegateType,
        val engineDelegate: EnhanceEngine.Delegate,
    )

    private data class EnhancementWorkspace(
        val source: File,
        val output: File,
        val exif: ExifInterface?,
    )

    private data class WorkspaceAnalysis(
        val metrics: EnhanceEngine.Metrics,
        val width: Int,
        val height: Int,
    )
}<|MERGE_RESOLUTION|>--- conflicted
+++ resolved
@@ -460,7 +460,6 @@
             val startOfDay = localDate.atStartOfDay(zone).toInstant()
             val endOfDay = localDate.plusDays(1).atStartOfDay(zone).toInstant()
             
-<<<<<<< HEAD
             val currentIdx = _currentIndex.value
             val currentPhotoSnapshot = currentPhoto.value
             val currentTakenAtIsoOrNull = currentPhotoSnapshot?.takenAt?.toString()
@@ -474,46 +473,6 @@
                 currentTakenAtIsoOrNull ?: "null",
                 totalPhotos,
                 availableDatesCount
-=======
-            Timber.tag(CALENDAR_DEBUG_TAG).i(
-                "CalendarSelect date=%s source=calendar userAction=day_click requestId=%s tz=%s",
-                localDate.toString(),
-                requestId,
-                zone.id
-            )
-            
-            Timber.tag(CALENDAR_DEBUG_TAG).i(
-                "CalendarQueryStart requestId=%s date=%s tsStart=%d tsEnd=%d source=MediaStore sort=DATE_TAKEN_DESC",
-                requestId,
-                localDate.toString(),
-                startOfDay.toEpochMilli(),
-                endOfDay.toEpochMilli()
-            )
-            
-            Timber.tag(UI_TAG).i(
-                UploadLog.message(
-                    category = "CALENDAR/SELECT_DATE",
-                    action = "jump_to_date",
-                    details = arrayOf(
-                        "start_ms" to startOfDay.toEpochMilli(),
-                        "end_ms" to endOfDay.toEpochMilli(),
-                        "timezone" to zone.id,
-                        "request_id" to requestId,
-                    ),
-                ),
-            )
-            Timber.tag(UI_TAG).i(
-                UploadLog.message(
-                    category = "MEDIA_QUERY/REQUEST",
-                    action = "find_index_at_or_after",
-                    details = arrayOf(
-                        "start_ms" to startOfDay.toEpochMilli(),
-                        "end_ms" to endOfDay.toEpochMilli(),
-                        "sort" to "taken_desc",
-                        "request_id" to requestId,
-                    ),
-                ),
->>>>>>> 9dc79a50
             )
             
             var index: Int?
@@ -521,41 +480,12 @@
                 index = photoRepository.findIndexAtOrAfter(startOfDay, endOfDay, requestId, localDate.toString())
             }
             val resolvedIndex = index
-<<<<<<< HEAD
             
             if (resolvedIndex == null) {
                 Timber.tag(CALENDAR_DEBUG_TAG).i(
                     "CalendarNoPhotos date=%s resultCount=0 durationMs=%d",
                     localDate.toString(),
                     elapsed
-=======
-            val resultDetails = if (resolvedIndex == null) {
-                arrayOf(
-                    "duration_ms" to elapsed,
-                    "count_in_day" to 0,
-                    "request_id" to requestId,
-                )
-            } else {
-                arrayOf(
-                    "duration_ms" to elapsed,
-                    "index" to resolvedIndex,
-                    "request_id" to requestId,
-                )
-            }
-            Timber.tag(UI_TAG).i(
-                UploadLog.message(
-                    category = "CALENDAR/RESULT",
-                    action = "jump_to_date",
-                    details = resultDetails,
-                ),
-            )
-            
-            if (resolvedIndex == null) {
-                Timber.tag(CALENDAR_DEBUG_TAG).i(
-                    "CalendarNoPhotos requestId=%s date=%s resultCount=0",
-                    requestId,
-                    localDate.toString()
->>>>>>> 9dc79a50
                 )
                 _events.emit(ViewerEvent.ShowToast(R.string.viewer_toast_no_photos_for_day))
             } else {
@@ -566,7 +496,6 @@
                     resolvedIndex
                 )
                 setCurrentIndex(resolvedIndex)
-<<<<<<< HEAD
                 delay(100)
                 val resultPhoto = currentPhoto.value
                 if (resultPhoto != null) {
@@ -597,35 +526,6 @@
                         localDate.toString(),
                         resolvedIndex
                     )
-=======
-                viewModelScope.launch {
-                    delay(100)
-                    val photo = currentPhoto.value
-                    if (photo != null) {
-                        val photoTakenAt = photo.takenAt
-                        if (photoTakenAt != null) {
-                            val photoDate = photoTakenAt.atZone(zone).toLocalDate()
-                            val daysDiff = java.time.temporal.ChronoUnit.DAYS.between(localDate, photoDate)
-                            Timber.tag(CALENDAR_DEBUG_TAG).i(
-                                "CalendarShowPhoto requestId=%s selectedDate=%s photoTaken=%s absDayDiff=%d uri=%s indexInList=%d",
-                                requestId,
-                                localDate.toString(),
-                                photoTakenAt.toString(),
-                                abs(daysDiff),
-                                photo.uri.toString(),
-                                resolvedIndex
-                            )
-                        } else {
-                            Timber.tag(CALENDAR_DEBUG_TAG).w(
-                                "CalendarShowPhoto requestId=%s selectedDate=%s photoTaken=null uri=%s indexInList=%d",
-                                requestId,
-                                localDate.toString(),
-                                photo.uri.toString(),
-                                resolvedIndex
-                            )
-                        }
-                    }
->>>>>>> 9dc79a50
                 }
             }
         }
@@ -3491,11 +3391,7 @@
         private const val LOG_TAG = "ViewerViewModel"
         private const val UI_TAG = "UI"
         private const val PERMISSION_TAG = "Permissions"
-<<<<<<< HEAD
         private const val CALENDAR_DEBUG_TAG = "ViewerCalendar"
-=======
-        private const val CALENDAR_DEBUG_TAG = "CalendarDebug"
->>>>>>> 9dc79a50
         private const val MIN_ENHANCEMENT_STRENGTH = 0f
         private const val MAX_ENHANCEMENT_STRENGTH = 1f
         private const val ENHANCE_TAG = "Enhance"
