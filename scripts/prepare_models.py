--- conflicted
+++ resolved
@@ -22,7 +22,6 @@
 
     log(f"Устанавливаем пакет {requirement}")
     subprocess.run(
-<<<<<<< HEAD
         [
             sys.executable,
             "-m",
@@ -32,9 +31,7 @@
             "--disable-pip-version-check",
             requirement,
         ],
-=======
         [sys.executable, "-m", "pip", "install", "--disable-pip-version-check", requirement],
->>>>>>> 8cdd1fef
         check=True,
     )
 
@@ -42,7 +39,6 @@
 def ensure_ml_dtypes_float4() -> None:
     """Гарантирует наличие поддержки float4_e2m1fn в ml_dtypes."""
 
-<<<<<<< HEAD
     import importlib
 
     needs_install = False
@@ -72,7 +68,6 @@
         subprocess.run([sys.executable, "-c", check_code], check=True)
     except subprocess.CalledProcessError as exc:
         raise RuntimeError("ml-dtypes без поддержки float4_e2m1fn несовместим") from exc
-=======
     try:
         import importlib
         import ml_dtypes  # type: ignore
@@ -88,7 +83,6 @@
 
     if not hasattr(ml_dtypes, "float4_e2m1fn"):
         raise RuntimeError("ml-dtypes без поддержки float4_e2m1fn несовместим")
->>>>>>> 8cdd1fef
 
 ROOT_DIR = Path(__file__).resolve().parents[1]
 DEFAULT_WORK_DIR = ROOT_DIR / ".work" / "models"
