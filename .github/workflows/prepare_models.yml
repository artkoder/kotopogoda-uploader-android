name: Prepare models

on:
  workflow_dispatch:
    inputs:
      ref:
        description: "Бранч или тег, для которого нужно подготовить модели"
<<<<<<< HEAD
        default: ''
        required: false
        type: string
=======
        default: main
        required: true
>>>>>>> 2360e6da

permissions:
  contents: write
  pull-requests: write

jobs:
  prepare:
    runs-on: ubuntu-latest
    env:
      GH_TOKEN: ${{ secrets.GITHUB_TOKEN }}
    steps:
      - name: Checkout
        uses: actions/checkout@v4
        with:
          fetch-depth: 0
<<<<<<< HEAD
          ref: ${{ github.event_name == 'workflow_dispatch' && github.event.inputs.ref != '' && github.event.inputs.ref || github.ref }}
=======
          ref: ${{ github.event_name == 'workflow_dispatch' && github.event.inputs.ref || github.ref }}
>>>>>>> 2360e6da

      - name: Setup Python
        uses: actions/setup-python@v5
        with:
          python-version: '3.10'

      - name: Install system dependencies and build NCNN tools
        run: |
          set -euxo pipefail
          sudo apt-get update
          APT_PACKAGES="git-lfs wget unzip ffmpeg libonnx-dev protobuf-compiler libprotobuf-dev cmake ninja-build build-essential lld"
          sudo apt-get install -y ${APT_PACKAGES}

          NCNN_REPO=https://github.com/Tencent/ncnn.git
          NCNN_COMMIT=56775de50990ab7f16627efdcf5529b49541206f
          git clone ${NCNN_REPO} ncnn
          git -C ncnn checkout ${NCNN_COMMIT}
          cmake -S ncnn -B ncnn/build -G Ninja \
            -DNCNN_VULKAN=OFF \
            -DNCNN_BUILD_TOOLS=ON \
            -DNCNN_BUILD_EXAMPLES=OFF \
            -DNCNN_BUILD_BENCHMARK=OFF
          cmake --build ncnn/build --target onnx2ncnn ncnnoptimize
          ls -l ncnn/build/tools
          sudo install -m 0755 ncnn/build/tools/onnx/onnx2ncnn /usr/local/bin/onnx2ncnn
          sudo install -m 0755 ncnn/build/tools/ncnnoptimize /usr/local/bin/ncnnoptimize
          sudo ldconfig
          if ! onnx2ncnn --help >/dev/null 2>&1; then
            echo "onnx2ncnn не поддерживает --help, выполняем холостой запуск"
            onnx2ncnn </dev/null >/dev/null 2>&1 || true
          fi
          if ! ncnnoptimize --help >/dev/null 2>&1; then
            echo "ncnnoptimize не поддерживает --help, выполняем холостой запуск"
            ncnnoptimize </dev/null >/dev/null 2>&1 || true
          fi
          rm -rf ncnn

      - name: Verify NCNN tools availability
        run: |
          set -euxo pipefail
          command -v onnx2ncnn
          onnx2ncnn </dev/null >/dev/null 2>&1 || true
          command -v ncnnoptimize
          ncnnoptimize </dev/null >/dev/null 2>&1 || true

      - name: Install Python dependencies
        run: |
          set -euxo pipefail
          python3 -m pip install --upgrade pip
          python3 -m pip install \
            "numpy<=1.26.4" \
            torch torchvision \
            "onnx==1.14.*" "onnxruntime==1.16.*" "onnxsim==0.4.*" "onnx2tf==1.24.1" \
            "tensorflow==2.13.1" "tf-keras==2.13.*" "tensorflow-addons==0.22.*" "onnx-tf==1.10.0" \
            einops "opencv-python-headless<5" lmdb tqdm pyyaml "scipy<1.14" "scikit-image<0.23"
          python3 - <<'PY'
import importlib.metadata as metadata
packages = [
    "numpy",
    "torch",
    "torchvision",
    "onnx",
    "onnxruntime",
    "onnxsim",
    "onnx2tf",
    "tensorflow",
    "tf-keras",
    "tensorflow-addons",
    "onnx-tf",
    "einops",
    "opencv-python-headless",
    "lmdb",
    "tqdm",
    "pyyaml",
    "scipy",
    "scikit-image",
]
for pkg in packages:
    try:
        version = metadata.version(pkg)
    except metadata.PackageNotFoundError:
        version = "не установлен"
    print(f"{pkg}: {version}")
PY

      - name: Prepare model artifacts
        env:
          TF_USE_LEGACY_KERAS: "1"
          KERAS_BACKEND: "tensorflow"
        run: |
          set -euxo pipefail
          bash scripts/prepare_models.sh

      - name: Configure Git user
        run: |
          git config user.name "github-actions[bot]"
          git config user.email "41898282+github-actions[bot]@users.noreply.github.com"

      - name: Publish release
        env:
          GH_TOKEN: ${{ secrets.GITHUB_TOKEN }}
        run: |
          set -euxo pipefail
          bash scripts/publish_models_release.sh
      - name: Create PR with updated model artifacts
        uses: peter-evans/create-pull-request@v6
        with:
          token: ${{ secrets.GITHUB_TOKEN }}
          branch: bot/models-release-${{ github.run_id }}
          base: main
          title: "chore(models): update model lock & checksums"
          commit-message: "chore(models): update model lock & checksums"
          body: "Автоматическое обновление артефактов моделей."
          labels: automated, models
          add-paths: |
            models.lock.json<|MERGE_RESOLUTION|>--- conflicted
+++ resolved
@@ -5,14 +5,8 @@
     inputs:
       ref:
         description: "Бранч или тег, для которого нужно подготовить модели"
-<<<<<<< HEAD
-        default: ''
-        required: false
-        type: string
-=======
         default: main
         required: true
->>>>>>> 2360e6da
 
 permissions:
   contents: write
@@ -28,11 +22,7 @@
         uses: actions/checkout@v4
         with:
           fetch-depth: 0
-<<<<<<< HEAD
-          ref: ${{ github.event_name == 'workflow_dispatch' && github.event.inputs.ref != '' && github.event.inputs.ref || github.ref }}
-=======
           ref: ${{ github.event_name == 'workflow_dispatch' && github.event.inputs.ref || github.ref }}
->>>>>>> 2360e6da
 
       - name: Setup Python
         uses: actions/setup-python@v5
