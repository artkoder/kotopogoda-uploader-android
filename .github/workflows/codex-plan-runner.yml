--- conflicted
+++ resolved
@@ -43,34 +43,6 @@
             core.setOutput('index', String(idx));
             core.setOutput('next', tasks[idx]);
 
-<<<<<<< HEAD
-      - name: Ask Codex to do next step (ru)
-        if: steps.step.outputs.done != 'true'
-        uses: actions/github-script@v7
-        env:
-          STEP_INDEX: ${{ steps.step.outputs.index }}
-          STEP_TASK:  ${{ steps.step.outputs.next }}
-        with:
-          script: |
-            const pr  = context.payload.check_suite.pull_requests[0];
-            const idx = Number(process.env.STEP_INDEX || '0');
-            const task = (process.env.STEP_TASK || '').trim();
-
-            const body = [
-              '@codex',
-              'Всегда отвечай и комментируй **на русском**.',
-              `Продолжи: выполни следующий шаг плана — **${task}**.`,
-              'Помни: коммиты маленькие; тесты/линт перед следующим шагом; если остаётся красным — остановись и кратко опиши причину.'
-            ].join('\n');
-
-            await github.rest.issues.createComment({
-              owner: context.repo.owner, repo: context.repo.repo,
-              issue_number: pr.number, body
-            });
-
-            try {
-              await github.rest.issues.removeLabel({
-=======
         - name: Ask Codex to do next step (ru)
           if: steps.step.outputs.done != 'true'
           uses: actions/github-script@v7
@@ -103,16 +75,6 @@
               } catch {}
 
               await github.rest.issues.addLabels({
->>>>>>> 1bf4fc0b
                 owner: context.repo.owner, repo: context.repo.repo,
                 issue_number: pr.number, labels: [`codex:step-${idx+1}`]
               });
-<<<<<<< HEAD
-            } catch {}
-
-            await github.rest.issues.addLabels({
-              owner: context.repo.owner, repo: context.repo.repo,
-              issue_number: pr.number, labels: [`codex:step-${idx+1}`]
-            });
-=======
->>>>>>> 1bf4fc0b
